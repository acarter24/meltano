--- conflicted
+++ resolved
@@ -75,16 +75,6 @@
       </div>
     </div>
 
-<<<<<<< HEAD
-      <div class="steps-content">
-        <Step>
-          <router-view></router-view>
-          <div v-if='isModal'>
-            <router-view :name='getModalName'></router-view>
-          </div>
-        </Step>
-      </div>
-=======
     <div class="container view-body">
       <ClosableMessage title='Meltano Pipelines'>
         <p><span class='has-text-weight-bold'>Meltano</span> streamlines the collection, analysis, and dashboarding of data.</p>
@@ -152,42 +142,16 @@
             <p>Data Pipelines</p>
           </div>
         </div>
->>>>>>> ab3eaec1
 
         <div class="steps-content">
-          <div
-            class="step-content"
-            :class="{ 'is-active': getIsActiveStep('extractors') }">
+          <Step>
             <router-view></router-view>
             <div v-if='isModal'>
-              <router-view name='extractorSettings'></router-view>
+              <router-view :name='getModalName'></router-view>
             </div>
-          </div>
-          <div
-            class="step-content"
-            :class="{ 'is-active': getIsActiveStep('entities') }">
-            <router-view></router-view>
-            <div v-if='isModal'>
-              <router-view name='extractorEntities'></router-view>
-            </div>
-          </div>
-          <div
-            class="step-content"
-            :class="{ 'is-active': getIsActiveStep('loaders') }">
-            <router-view></router-view>
-            <div v-if='isModal'>
-              <router-view name='loaderSettings'></router-view>
-            </div>
-          </div>
-          <div
-            class="step-content"
-            :class="{ 'is-active': getIsActiveStep('schedules') }">
-            <router-view></router-view>
-            <div v-if='isModal'>
-              <router-view name='createSchedule'></router-view>
-            </div>
-          </div>
+          </Step>
         </div>
+
       </div>
     </div>
 
