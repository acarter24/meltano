[tool.poetry]
name = "meltano"
version = "2.19.0"
description = "Meltano is your CLI for ELT+: Open Source, Flexible, and Scalable. Move, transform, and test your data with confidence using a streamlined data engineering workflow you’ll love."
authors = ["Meltano <hello@meltano.com>"]
license = "MIT"
readme = "README.md"
repository = "https://github.com/meltano/meltano"
classifiers = [
  "Development Status :: 5 - Production/Stable",
  "Programming Language :: Python :: 3 :: Only",
  "Programming Language :: Python :: 3.7",
  "Programming Language :: Python :: 3.8",
  "Programming Language :: Python :: 3.9",
  "Programming Language :: Python :: 3.10",
  "Programming Language :: Python :: 3.11",
  "License :: OSI Approved :: MIT License",
  "Operating System :: OS Independent",
]
packages = [
  { include = "meltano", from = "src/cloud-cli", format = "wheel" },
  { include = "meltano", from = "src", format = "wheel" },
  { include = "src", format = "sdist" },
  { include = "tests", format = "sdist"},
]
keywords = [
  "Meltano",
  "ELT",
  "Data integration",
  "singer-io",
  "dbt",
]
documentation = "https://docs.meltano.com"
homepage = "https://meltano.com"

[tool.poetry.urls]
"Changelog" = "https://github.com/meltano/meltano/blob/main/CHANGELOG.md"
"Issue Tracker" = "https://github.com/meltano/meltano/issues"
"Slack" = "https://meltano.com/slack"
"Twitter" = "https://twitter.com/meltanodata/"
"Youtube" = "https://www.youtube.com/meltano"

[tool.poetry.dependencies]
aiodocker = "^0.21.0"
aiohttp = "^3.8.4"
alembic = "^1.10.4"
atomicwrites = "^1.2.1"
azure-common = {version = "^1.1.28", optional = true}
azure-core = {version = "^1.26.4", optional = true}
azure-storage-blob = {version = "^12.14.1", optional = true}
<<<<<<< HEAD
boto3 = {version = "^1.26.125", optional = true}
=======
backoff = "^2.1.2"
bcrypt = "^3.2.0" # Needs to be installed explicitly so it can be used as a backend for passlib
boto3 = {version = "^1.26.127", optional = true}
>>>>>>> 38bd4cbd
cached-property = "^1" # Remove after Python 3.7 support is dropped
check-jsonschema = "^0.22.0"
click = "^8.1"
click-default-group = "^1.2.1"
croniter = "^1.3.14"
fasteners = "^0.18"
flatten-dict = "^0"
google-cloud-storage = {version = ">=1.31.0", optional = true}
importlib-metadata = "^6.1.0"
importlib-resources = "^5.12.0"
jinja2 = "^3.1.2"
jsonschema = "^4.17"
packaging = "^23.0"
platformdirs = "^3.0.0"
psutil = "^5.9.5"
psycopg2-binary = "^2.8.5"
pyjwt = "^2.6.0"
pymssql = {version = "^2.2.5", optional = true}
python = ">=3.7,<3.12"
python-dotenv = "^0.21.1"
python-ulid = "^1.1.0"
pyyaml = "^6.0.0"
<<<<<<< HEAD
questionary = "^1.10.0"
requests = "^2.29.0"
=======
requests = "^2.30.0"
>>>>>>> 38bd4cbd
rich = "^13.3.5"
"ruamel.yaml" = "^0.17.21"
smart-open = "^6.2.0"
snowplow-tracker = "^0.10.0"
sqlalchemy = "^1.4.46"
structlog = "^22.3.0"
tabulate = "^0.9.0"
typing-extensions = "^4.5.0"
tzlocal = "^4.2.0"
virtualenv = "^20.23.0"

[tool.poetry.extras]
azure = ["azure-storage-blob", "azure-common", "azure-core"]
gcs = ["google-cloud-storage"]
mssql = ["pymssql"]
s3 = ["boto3"]

[tool.poetry.group.dev.dependencies]
backoff = "^2.1.2"
black = "^23.3.0"
boto3-stubs = {extras = ["essential"], version = "1.26.61"}
bumpversion = "^0.6.0"
colorama = "^0.4.4"
coverage = {extras = ["toml"], version = "^7.2.5"}
freezegun = "^1.2.2"
hypothesis = "^6.70.0"
mock = "^5.0.2"
mypy = "^1.2"
pre-commit = "^2.9.2"
pytest = "^7.3.1"
pytest-aiohttp = "^1.0.4"
pytest-asyncio = "^0.21.0"
pytest-cov = "^4.0.0"
pytest-docker = "^1.0"
pytest-httpserver = "^1.0.6"
pytest-order = "^1.0"
pytest-randomly = "^3.12"
pytest-structlog = "^0.6"
pytest-xdist = "^3.2"
requests-mock = "^1.6.0"
setproctitle = "^1.3" # Used by pytest-xdist to aid with handling resource intensive processes.
sqlalchemy2-stubs = "^0.0.2a32"
types-croniter = "^1.3.2"
types-jsonschema = "^4.17.0.3"
types-psutil = "^5.9.5.5"
types-pyyaml = "^6.0.12.3"
types-requests = "^2.29.0"
types-tabulate = "^0.9.0.1"

[tool.poetry.scripts]
meltano = "meltano.cli:main"
# The `meltano-cloud` command is equivalent to `meltano cloud`, and is only
# provided so that if someone uses the Meltano Cloud CLI standalone, then
# replaces it with an installation of Meltano, their old scripts that call
# `meltano-cloud` won't break.
meltano-cloud = "meltano.cloud.cli:main"

[tool.black]
line-length = 88

[tool.flakeheaven]
accept_encodings = "utf-8"
baseline = "flakeheaven-baseline"
docstring_style = "google"
doctests = true
enable_extensions = "G"
exclude = [
  ".nox/",
  ".venv",
  "venv",
  "*.md",
  "src/meltano/migrations/",
]
format = "colored"
inline_quotes = "double"
max_complexity = 6
max_imports = 20
max_line_length = 88
show_source = true
statistics = true

[tool.flakeheaven.plugins]
"flake8-*" = [
  "+*",
]
"flake8-isort" = [
  "-*",
]
"flake8-commas" = [
  "-*",
]
"flake8-bandit" = [
  "+*",
  "-S404", # Allow subprocess module to be used
  "-S310", # Allow `urllib.open`
  "-S603", # Allow `subprocess.run(..., shell=False)`
]
"flake8-string-format" = [
  "-P101", # Allow format strings with unindex parameters (because the pyupgrade pre-commit hook enforces their usage)
]
"flake8-rst-docstrings" = [
  "-*",
]
mccabe = [
  "+*",
]
"pep8-naming" = [
  "+*",
  "-N818", # Allow Exceptions to have suffix 'Exception' rather than 'Error'
]
pycodestyle = [
  "+*",
  "-E203", # Let Black put whitespace before :
  "-W503", # Allow for line breaks where Black decides are valid
]
pyflakes = [
  "+*",
]
"wemake-python-styleguide" = [
  "+*",
  "-WPS100",
  "-WPS110", # Allow blacklisted variable names that can be clear enough in method context
  "-WPS111",
  "-WPS112",
  "-WPS115", # Allow upper-case constants in Enum subclasses
  "-WPS201",
  "-WPS202", # Allow many module members
  "-WPS211", # Allow "too many"
  "-WPS212", # Ignore 'too many return statements' - noqa parse inconsistent between py38 vs prior
  "-WPS220",
  "-WPS221",
  "-WPS226",
  "-WPS229",
  "-WPS231",
  "-WPS232",
  "-WPS237",
  "-WPS300", # Allow local folder imports (import .module)
  "-WPS305", # Allow f-strings
  "-WPS306", # Ignore missing base class, required by pyupgrade: https://github.com/asottile/pyupgrade#rewrites-class-declaration
  "-WPS309", # Allow reversed compare order
  "-WPS316",
  "-WPS317", # Allow "incorrect multi-line parameters", since Black forces them to be "incorrect"
  "-WPS324", # Allow inconsistent returns - permitted because of too many false positives
  "-WPS326", # Allow syntax-level (process when first parsed, rather than at every run) string concatenation
  "-WPS332", # Allow assignment expressions (walrus operator :=)
  "-WPS337",
  "-WPS338", # Allow 'incorrect' order of methods in a class
  "-WPS348", # Allow `.` at beginning of line to accommodate Black formatting of multiline chained function calls
  "-WPS352",
  "-WPS354", # Allow consecutive yield expressions
  "-WPS402", # Allow "overuse" of noqa comments.
  "-WPS404",
  "-WPS407",
  "-WPS410", # Allow metadata variable (__all__)
  "-WPS412",
  "-WPS414", # Allow unpacking assignments
  "-WPS420", # Allow `pass` keywords in `except` bodies to prevent falling through to another `except`
  "-WPS429",
  "-WPS430",
  "-WPS431", # Allow nested classes
  "-WPS433",
  "-WPS440", # Allow block variable overlap, e.g. multiple for-loops that use the same name for their loop variables
  "-WPS441", # Allow control variables to be used after their block, because this rule has too many false-positives
  "-WPS454",
  "-WPS458", # Import name collisions - disabled because it raises many false positives
  "-WPS461", # Allow all inline ignores
  "-WPS501",
  "-WPS507",
  "-WPS509", # Allow "incorrect" ternary expressions
  "-WPS528", # Allow iterating over keys in a dict, then using them to access values
  "-WPS529", # Allow use of `dict_object[key]` (i.e. `dict.__getitem__`) instead of `dict.get`
  "-WPS600", # Allow subclassing a builtin, such as 'str' (used for serializable Enums)
  "-WPS602", # Allow using @staticmethod
  "-WPS615", # Allow "unpythonic" getters and setters
]

[tool.flakeheaven.exceptions."*tests/*"]
"flake8-bandit" = [
  "-S101", # Don't warn on use of asserts in tests
]
# Don't require docstrings in tests
"flake8-darglint" = [
  "-DAR101",
  "-DAR201",
  "-DAR301",
]
"flake8-docstrings" = [
  "-D100",
  "-D101",
  "-D102",
  "-D103",
  "-D104",
  "-D105",
  "-D107",
]
"flake8-string-format" = [
  "-P103", # String does contain unindexed parameters
]
"wemake-python-styleguide" = [
  "-WPS114", # Allow underscored number name pattern (e.g. tap_covid_19)
  "-WPS204", # Don't warn on overused expressions in test methods
  "-WPS211", # Don't warn on too many arguments in test methods
  "-WPS210", # Don't warn on too many local variables in test methods
  "-WPS218", # Don't warn on too many `assert` statements in test methods
  "-WPS213", # Found too many expressions
  "-WPS214", # Don't warn on too many methods in test modules
  "-WPS217", # Don't warn about there being too many await expressions
  "-WPS226", # Don't warn on too many string constants in test methods
  "-WPS316", # Context manager with too many assignments
  "-WPS442", # Allow outer scope name shadowing for fixtures
  "-WPS430", # Allow nested functions in test methods
  "-WPS432", # Allow magic numbers
  "-WPS437", # Allow protected attribute usage in test methods
  "-WPS201", # Found module with too many imports
  "-WPS425", # Found boolean non-keyword argument
  "-WPS118", # Found too long name
  "-WPS342", # Avoid false positive for implicit raw strings
]

[tool.flakeheaven.exceptions."!*tests/*"]
"flake8-debugger" = [
  "-T100",
]

[tool.flakeheaven.exceptions."scripts/*"]
"wemake-python-styleguide" = [
  "-WPS421", # Allow for print function calls
]

[tool.flakeheaven.exceptions."*/cli/*"]
"flake8-docstrings" = [
  "-D301", # Allow backslashes in dosctrings
]
"flake8-darglint" = [
  "-*", # Don't require docstrings in click commands
]
"wemake-python-styleguide" = [
  "-WPS210", # Allow many local variables, since these aid in string building
  "-WPS211", # Allow many arguments, since these often represent CLI arguments
  "-WPS213", # Allow many expressions, since string building requires them
  "-WPS216", # Allow many decorators, since `click` uses them to define the CLI
  "-WPS202", # Allow many module members
  "-WPS204", # Allow 'overuse' of expressions (e.g. ctx.obj["-settings"])
]

[tool.flakeheaven.exceptions."src/meltano/migrations/versions/*"]
"flake8-docstrings" = [
  "-D101", # Don't class docstrings in migrations
  "-D103", # Don't require function docstrings in migrations
  "-D400", # Don't require periods in the first lines of dosctrings
]
"pep8-naming" = [
  "-N806", # Allow uppercase variable names
]
"wemake-python-styleguide" = [
  "-WPS102", # Allow module names starting with numbers
  "-WPS118", # Allow long filenames
  "-WPS204", # Allow expression "-overuse"
  "-WPS226", # Allow string constant "-overuse"
  "-WPS432", # Allow "-magic" numbers
]

[tool.flakeheaven.exceptions."src/meltano/core/job/job.py"]
"wemake-python-styleguide" = [
  "-WPS601", # Class attributes can be used as instance attributes in sqlalchemy.declarative model
]

[tool.flakeheaven.exceptions."src/meltano/core/project_files.py"]
"wemake-python-styleguide" = [
  "-WPS226", # Dict manipulation requires lots of string constant references
]

[tool.flakeheaven.exceptions."src/meltano/core/project_init_service.py"]
"wemake-python-styleguide" = [
  "-WPS226", # Found string constant over-use: blue > 3
  "-WPS213", # Found too many expressions: 27 > 9
]

[tool.flakeheaven.exceptions."src/**/__init__.py"]
pyflakes = [
  "-F401", # Allow for using __init__.py to promote imports to the module namespace
]

[tool.flakeheaven.exceptions."tests/**/__init__.py"]
pyflakes = [
  "-F401", # Allow for using __init__.py to promote imports to the module namespace
]
# Don't require docstrings in tests
"flake8-darglint" = [
  "-DAR101",
  "-DAR201",
  "-DAR301",
]
"flake8-docstrings" = [
  "-D100",
  "-D101",
  "-D102",
  "-D103",
  "-D104",
]

[tool.flakeheaven.exceptions."src/meltano/__init__.py"]
"wemake-python-styleguide" = [
  "-WPS412", # Found `__init__.py` module with logic
  "-WPS410", # Found wrong metadata variable
]

[tool.flakeheaven.exceptions."src/meltano/core/block/extract_load.py"]
"wemake-python-styleguide" = [
  "-WPS201", # Found module with too many imports: 21 > 20
]

[tool.flakeheaven.exceptions."src/meltano/core/logging/utils.py"]
"wemake-python-styleguide" = [
  "-WPS100", # Found wrong module name
]

[tool.flakeheaven.exceptions."src/meltano/core/cli_messages.py"]
# Special exceptions for cli magic
"wemake-python-styleguide" = [
  "-WPS114",
  "-WPS360",
]
pycodestyle = [
  "-W291",
  "-W293",
]

[tool.flakeheaven.exceptions."src/meltano/core/settings_store.py"]
"wemake-python-styleguide" = [
  "-WPS204", # Found overused expression: allow settings store implementations to all return vars with the same names
]

[tool.flakeheaven.exceptions."src/meltano/core/utils/__init__.py"]
"flake8-docstrings" = [
  "-D103", # Many of these utility functions are descriptively named and self-documenting
]

[tool.flakeheaven.exceptions."src/meltano/core/state_store/*"]
"wemake-python-styleguide" = [
  "-WPS428", # Ignore ... in ABC
]

[tool.flakeheaven.exceptions."src/meltano/core/state_store/__init__.py"]
"wemake-python-styleguide" = [
  "-WPS320", # Ignore multi-line function annotations
]

[tool.pytest.ini_options]
addopts = "--doctest-modules --order-scope=module -ra -n auto --dist=loadfile"
asyncio_mode = "auto"
log_cli = 1
log_cli_format = "%(message)s"
log_cli_level = "CRITICAL"
log_file = "pytest.log"
log_file_date_format = "%Y-%m-%d %H:%M:%S"
log_file_format = "%(asctime)s [%(levelname)8s] %(message)s (%(filename)s:%(lineno)s)"
log_file_level = "DEBUG"
markers = [
  "backend(type): backend specific test",
  "meta: meta test",
  "concurrent: test requires true concurrency",
  "slow: slow test",
]
testpaths = [
  "tests/",
  "src/cloud-cli/tests/",
]

[tool.coverage.run]
branch = true
concurrency = [
  "multiprocessing",
  "thread",
]
parallel = true
source = [
  "meltano",
  "tests",
]

[tool.coverage.paths]
source = [
  "src/meltano/",
  "**/site-packages/meltano/",
  "**/site-packages/meltano*/meltano/",
]

[tool.coverage.report]
exclude_lines = [
  "pragma: no cover",
  '''if (t\.)?TYPE_CHECKING:''',
  "\\.\\.\\.",
]
precision = 2
show_missing = true
skip_covered = true

[tool.commitizen]
name = "cz_version_bump"
tag_format = "v$major.$minor.$patch$prerelease"
version = "2.19.0"
version_files = [
  "pyproject.toml:^version =",
  "src/cloud-cli/pyproject.toml:^version =",
  "src/meltano/__init__.py:^__version__ =",
]
incremental = false # Disabled until https://github.com/python/mypy/issues/12664 is resolved
files = [
  "src/meltano/",
]
exclude = [
  "src/meltano/migrations/",
]

[tool.mypy]
incremental = false # Disabled until https://github.com/python/mypy/issues/12664 is resolved
files = [
  "src/meltano/",
]
exclude = [
  "src/meltano/migrations/",
]
plugins = [
  "sqlalchemy.ext.mypy.plugin",
]

# The following whitelist is used to allow for incremental adoption
# of MyPy. Modules should be removed from this whitelist as and when
# their respective type errors have been addressed. No new modules
# should be added to this whitelist.
[[tool.mypy.overrides]]
ignore_errors = true
module = [
  "meltano.cli.*",
  # Way too many modules at the root of meltano.core to tackle them all at once  # so listing them individually here.
  "meltano.core.connection_service",
  "meltano.core.db",
  "meltano.core.elt_context",
  "meltano.core.extract_utils",
  "meltano.core.extractor",
  "meltano.core.meltano_invoker",
  "meltano.core.migration_service",
  "meltano.core.models",
  "meltano.core.plugin_discovery_service",
  "meltano.core.plugin_install_service",
  "meltano.core.plugin_invoker",
  "meltano.core.plugin_test_service",
  "meltano.core.project",
  "meltano.core.project_add_service",
  "meltano.core.project_files",
  "meltano.core.project_plugins_service",
  "meltano.core.project_settings_service",
  "meltano.core.select_service",
  "meltano.core.settings_service",
  "meltano.core.settings_store",
  "meltano.core.sqlalchemy",
  "meltano.core.task_sets_service",
  "meltano.core.transform_add_service",
  # Meltano Core submodules
  "meltano.core.behavior.*",
  "meltano.core.block.*",
  "meltano.core.compiler.*",
  "meltano.core.job.*",
  "meltano.core.legacy_tracking.*",
  "meltano.core.logging.job_logging_service",
  "meltano.core.logging.output_logger",
  "meltano.core.logging.utils",
  "meltano.core.m5o.*",
  "meltano.core.plugin.*",
  "meltano.core.runner.*",
  "meltano.core.sql.*",
  "meltano.core.tracking.*",
  "meltano.core.utils.*",
]

[build-system]
requires = ["poetry-core==1.5.0"]
build-backend = "poetry.core.masonry.api"

[tool.ruff]
target-version = "py37"
line-length = 88
exclude = [
  "src/meltano/migrations/*",
]
ignore = [
  "ANN101", # Missing type annotation for `self` in method
  "ANN102", # Missing type annotation for `cls` in class method
  "PT004",  # Add leading underscore to fixtures that do not return anything
  "UP026",  # Replace `mock` import with `unittest.mock` - remove once Python 3.7 support is dropped
]
select = [
  "ARG", # flake8-unused-arguments
  "B",   # flake8-bugbear
  "C4",  # flake8-comprehensions
  "COM", # flake8-commas
  "E",   # pycodestyle (error)
  "F",   # pyflakes
  "I",   # isort
  "ISC", # flake8-implicit-str-concat
  "PT",  # flake8-pytest-style
  "RSE", # flake8-raise
  "SIM", # flake8-simplify
  "TID", # flake8-tidy-imports
  "UP",  # pyupgrade
  "W",   # pycodestyle (warning)
  "TID", # flake8-tidy-imports
]

[tool.ruff.per-file-ignores]
"src/meltano/**/__init__.py" = [
  "F401", # Permit unused imports in `__init__.py` files
]

[tool.ruff.flake8-annotations]
allow-star-arg-any = true
mypy-init-return = true
suppress-dummy-args = true

[tool.ruff.flake8-pytest-style]
parametrize-values-type = "tuple"

[tool.ruff.isort]
known-first-party = ["asserts", "fixtures", "meltano"]
required-imports = ["from __future__ import annotations"]

[tool.ruff.pydocstyle]
convention = "google"

[tool.ruff.flake8-tidy-imports.banned-api]
"meltano.cli.cli.command".msg = "Use `click.command` and `meltano.cli.cli.add_command` instead"
"meltano.cli.cli.group".msg = "Use `click.group` and `meltano.cli.cli.add_command` instead"
"meltano.cloud.cli.base.cloud.command".msg = "Use `click.command` and `cloud.add_command` instead"
"meltano.cloud.cli.base.cloud.group".msg = "Use `click.group` and `cloud.add_command` instead"<|MERGE_RESOLUTION|>--- conflicted
+++ resolved
@@ -48,13 +48,7 @@
 azure-common = {version = "^1.1.28", optional = true}
 azure-core = {version = "^1.26.4", optional = true}
 azure-storage-blob = {version = "^12.14.1", optional = true}
-<<<<<<< HEAD
-boto3 = {version = "^1.26.125", optional = true}
-=======
-backoff = "^2.1.2"
-bcrypt = "^3.2.0" # Needs to be installed explicitly so it can be used as a backend for passlib
 boto3 = {version = "^1.26.127", optional = true}
->>>>>>> 38bd4cbd
 cached-property = "^1" # Remove after Python 3.7 support is dropped
 check-jsonschema = "^0.22.0"
 click = "^8.1"
@@ -77,12 +71,8 @@
 python-dotenv = "^0.21.1"
 python-ulid = "^1.1.0"
 pyyaml = "^6.0.0"
-<<<<<<< HEAD
 questionary = "^1.10.0"
-requests = "^2.29.0"
-=======
 requests = "^2.30.0"
->>>>>>> 38bd4cbd
 rich = "^13.3.5"
 "ruamel.yaml" = "^0.17.21"
 smart-open = "^6.2.0"
