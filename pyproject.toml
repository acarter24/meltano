[tool.poetry]
name = "meltano"
version = "2.20.0"
description = "Meltano is your CLI for ELT+: Open Source, Flexible, and Scalable. Move, transform, and test your data with confidence using a streamlined data engineering workflow you’ll love."
authors = ["Meltano <hello@meltano.com>"]
license = "MIT"
readme = "README.md"
repository = "https://github.com/meltano/meltano"
classifiers = [
  "Development Status :: 5 - Production/Stable",
  "Programming Language :: Python :: 3 :: Only",
  "Programming Language :: Python :: 3.8",
  "Programming Language :: Python :: 3.9",
  "Programming Language :: Python :: 3.10",
  "Programming Language :: Python :: 3.11",
  "License :: OSI Approved :: MIT License",
  "Operating System :: OS Independent",
]
packages = [
  { include = "meltano", from = "src", format = "wheel" },
  { include = "src", format = "sdist" },
  { include = "tests", format = "sdist"},
]
keywords = [
  "Meltano",
  "ELT",
  "Data integration",
  "singer-io",
  "dbt",
]
documentation = "https://docs.meltano.com"
homepage = "https://meltano.com"

[tool.poetry.urls]
"Changelog" = "https://github.com/meltano/meltano/blob/main/CHANGELOG.md"
"Issue Tracker" = "https://github.com/meltano/meltano/issues"
"Slack" = "https://meltano.com/slack"
"Twitter" = "https://twitter.com/meltanodata/"
"Youtube" = "https://www.youtube.com/meltano"

[tool.poetry.dependencies]
aiodocker = "^0.21.0"
<<<<<<< HEAD
aiohttp = "^3.8.4"
alembic = "^1.11.1"
=======
aiohttp = "^3.4.4"
alembic = "^1.11.2"
>>>>>>> 3184a242
atomicwrites = "^1.2.1"
azure-common = {version = "^1.1.28", optional = true}
azure-core = {version = "^1.29.0", optional = true}
azure-storage-blob = {version = "^12.14.1", optional = true}
<<<<<<< HEAD
boto3 = {version = "^1.28.17", optional = true}
=======
backoff = "^2.1.2"
bcrypt = "^3.2.0" # Needs to be installed explicitly so it can be used as a backend for passlib
boto3 = {version = "^1.28.22", optional = true}
cached-property = "^1" # Remove after Python 3.7 support is dropped
>>>>>>> 3184a242
check-jsonschema = "^0.22.0"
click = "^8.1"
click-default-group = "^1.2.4"
click-didyoumean = "^0.3.0"
croniter = "^1.4.1"
fasteners = "^0.18"
flatten-dict = "^0"
google-cloud-storage = {version = ">=1.31.0", optional = true}
importlib-resources = "^5.12.0"
jinja2 = "^3.1.2"
jsonschema = "^4.17"
packaging = "^23.0"
platformdirs = "^3.0.0"
psutil = "^5.9.5"
<<<<<<< HEAD
psycopg = {version = "^3.1.8", extras = ["binary"], optional = true}
psycopg2-binary = {version="^2.8.5", optional=true}
pyjwt = "^2.6.0"
=======
psycopg2-binary = "^2.9.7"
pyhumps = "^3.0.0"
>>>>>>> 3184a242
pymssql = {version = "^2.2.5", optional = true}
python = ">=3.8,<3.12"
python-dateutil = "^2.8.2"
python-dotenv = "^0.21.1"
python-slugify = "^8.0.1"
python-ulid = "^1.1.0"
pyyaml = "^6.0.1"
questionary = "^1.10.0"
requests = "^2.31.0"
rich = "^13.5.2"
"ruamel.yaml" = "^0.17.21"
smart-open = "^6.2.0"
snowplow-tracker = "^1.0.1"
sqlalchemy = "^2.0.19"
structlog = "^23.1.0"
tabulate = "^0.9.0"
typing-extensions = "^4.5.0"
tzlocal = "^5.0.1"
virtualenv = "^20.24.1"
yaspin = "^2.3.0"

[tool.poetry.extras]
azure = ["azure-storage-blob", "azure-common", "azure-core"]
gcs = ["google-cloud-storage"]
mssql = ["pymssql"]
postgres = ["psycopg"]
psycopg2 = ["psycopg2-binary"]
s3 = ["boto3"]

[tool.poetry.group.dev.dependencies]
backoff = "^2.1.2"
black = "^23.3.0"
boto3-stubs = {extras = ["essential"], version = "1.26.61"}
bumpversion = "^0.6.0"
colorama = "^0.4.4"
coverage = {extras = ["toml"], version = "^7.2.7"}
freezegun = "^1.2.2"
hypothesis = "^6.70.0"
mock = "^5.0.2"
mypy = "^1.4.1"
pre-commit = "^3.3.3"
pytest = "^7.4.0"
pytest-aiohttp = "^1.0.4"
pytest-asyncio = "^0.21.1"
pytest-cov = "^4.1.0"
pytest-docker = "^2.0"
pytest-httpserver = "^1.0.6"
pytest-order = "^1.0"
pytest-randomly = "^3.12"
pytest-structlog = "^0.6"
pytest-xdist = "^3.3"
requests-mock = "^1.11.0"
setproctitle = "^1.3" # Used by pytest-xdist to aid with handling resource intensive processes.
types-croniter = "^1.4.0"
types-jsonschema = "^4.17.0.9"
types-psutil = "^5.9.5.15"
types-python-slugify = "^8.0.0.2"
types-pyyaml = "^6.0.12.10"
types-requests = "^2.31.0"
types-tabulate = "^0.9.0.1"

[tool.poetry.scripts]
meltano = "meltano.cli:main"
# The `meltano-cloud` command is equivalent to `meltano cloud`, and is only
# provided so that if someone uses the Meltano Cloud CLI standalone, then
# replaces it with an installation of Meltano, their old scripts that call
# `meltano-cloud` won't break.
meltano-cloud = "meltano.cloud.cli:main"

[tool.black]
line-length = 88

[tool.flakeheaven]
accept_encodings = "utf-8"
baseline = "flakeheaven-baseline"
docstring_style = "google"
doctests = true
enable_extensions = "G"
exclude = [
  ".nox/",
  ".venv",
  "venv",
  "*.md",
  "src/meltano/migrations/",
]
format = "colored"
inline_quotes = "double"
max_complexity = 6
max_imports = 20
max_line_length = 88
show_source = true
statistics = true

[tool.flakeheaven.plugins]
"flake8-*" = [
  "+*",
]
"flake8-isort" = [
  "-*",
]
"flake8-commas" = [
  "-*",
]
"flake8-bandit" = [
  "+*",
  "-S404", # Allow subprocess module to be used
  "-S310", # Allow `urllib.open`
  "-S603", # Allow `subprocess.run(..., shell=False)`
]
"flake8-string-format" = [
  "-P101", # Allow format strings with unindex parameters (because the pyupgrade pre-commit hook enforces their usage)
]
"flake8-rst-docstrings" = [
  "-*",
]
mccabe = [
  "+*",
]
"pep8-naming" = [
  "+*",
  "-N818", # Allow Exceptions to have suffix 'Exception' rather than 'Error'
]
pycodestyle = [
  "+*",
  "-E203", # Let Black put whitespace before :
  "-W503", # Allow for line breaks where Black decides are valid
]
pyflakes = [
  "+*",
]
"wemake-python-styleguide" = [
  "+*",
  "-WPS100",
  "-WPS110", # Allow blacklisted variable names that can be clear enough in method context
  "-WPS111",
  "-WPS112",
  "-WPS115", # Allow upper-case constants in Enum subclasses
  "-WPS201",
  "-WPS202", # Allow many module members
  "-WPS211", # Allow "too many"
  "-WPS212", # Ignore 'too many return statements' - noqa parse inconsistent between py38 vs prior
  "-WPS220",
  "-WPS221",
  "-WPS226",
  "-WPS229",
  "-WPS231",
  "-WPS232",
  "-WPS237",
  "-WPS300", # Allow local folder imports (import .module)
  "-WPS305", # Allow f-strings
  "-WPS306", # Ignore missing base class, required by pyupgrade: https://github.com/asottile/pyupgrade#rewrites-class-declaration
  "-WPS309", # Allow reversed compare order
  "-WPS316",
  "-WPS317", # Allow "incorrect multi-line parameters", since Black forces them to be "incorrect"
  "-WPS324", # Allow inconsistent returns - permitted because of too many false positives
  "-WPS326", # Allow syntax-level (process when first parsed, rather than at every run) string concatenation
  "-WPS332", # Allow assignment expressions (walrus operator :=)
  "-WPS337",
  "-WPS338", # Allow 'incorrect' order of methods in a class
  "-WPS348", # Allow `.` at beginning of line to accommodate Black formatting of multiline chained function calls
  "-WPS352",
  "-WPS354", # Allow consecutive yield expressions
  "-WPS402", # Allow "overuse" of noqa comments.
  "-WPS404",
  "-WPS407",
  "-WPS410", # Allow metadata variable (__all__)
  "-WPS412",
  "-WPS414", # Allow unpacking assignments
  "-WPS420", # Allow `pass` keywords in `except` bodies to prevent falling through to another `except`
  "-WPS429",
  "-WPS430",
  "-WPS431", # Allow nested classes
  "-WPS433",
  "-WPS440", # Allow block variable overlap, e.g. multiple for-loops that use the same name for their loop variables
  "-WPS441", # Allow control variables to be used after their block, because this rule has too many false-positives
  "-WPS454",
  "-WPS458", # Import name collisions - disabled because it raises many false positives
  "-WPS461", # Allow all inline ignores
  "-WPS501",
  "-WPS507",
  "-WPS509", # Allow "incorrect" ternary expressions
  "-WPS528", # Allow iterating over keys in a dict, then using them to access values
  "-WPS529", # Allow use of `dict_object[key]` (i.e. `dict.__getitem__`) instead of `dict.get`
  "-WPS600", # Allow subclassing a builtin, such as 'str' (used for serializable Enums)
  "-WPS602", # Allow using @staticmethod
  "-WPS615", # Allow "unpythonic" getters and setters
]

[tool.flakeheaven.exceptions."*tests/*"]
"flake8-bandit" = [
  "-S101", # Don't warn on use of asserts in tests
]
# Don't require docstrings in tests
"flake8-darglint" = [
  "-DAR101",
  "-DAR201",
  "-DAR301",
]
"flake8-docstrings" = [
  "-D100",
  "-D101",
  "-D102",
  "-D103",
  "-D104",
  "-D105",
  "-D107",
]
"flake8-string-format" = [
  "-P103", # String does contain unindexed parameters
]
"wemake-python-styleguide" = [
  "-WPS114", # Allow underscored number name pattern (e.g. tap_covid_19)
  "-WPS204", # Don't warn on overused expressions in test methods
  "-WPS211", # Don't warn on too many arguments in test methods
  "-WPS210", # Don't warn on too many local variables in test methods
  "-WPS218", # Don't warn on too many `assert` statements in test methods
  "-WPS213", # Found too many expressions
  "-WPS214", # Don't warn on too many methods in test modules
  "-WPS217", # Don't warn about there being too many await expressions
  "-WPS226", # Don't warn on too many string constants in test methods
  "-WPS316", # Context manager with too many assignments
  "-WPS442", # Allow outer scope name shadowing for fixtures
  "-WPS430", # Allow nested functions in test methods
  "-WPS432", # Allow magic numbers
  "-WPS437", # Allow protected attribute usage in test methods
  "-WPS201", # Found module with too many imports
  "-WPS425", # Found boolean non-keyword argument
  "-WPS118", # Found too long name
  "-WPS342", # Avoid false positive for implicit raw strings
]

[tool.flakeheaven.exceptions."!*tests/*"]
"flake8-debugger" = [
  "-T100",
]

[tool.flakeheaven.exceptions."scripts/*"]
"wemake-python-styleguide" = [
  "-WPS421", # Allow for print function calls
]

[tool.flakeheaven.exceptions."*/cli/*"]
"flake8-docstrings" = [
  "-D301", # Allow backslashes in dosctrings
]
"flake8-darglint" = [
  "-*", # Don't require docstrings in click commands
]
"wemake-python-styleguide" = [
  "-WPS210", # Allow many local variables, since these aid in string building
  "-WPS211", # Allow many arguments, since these often represent CLI arguments
  "-WPS213", # Allow many expressions, since string building requires them
  "-WPS216", # Allow many decorators, since `click` uses them to define the CLI
  "-WPS202", # Allow many module members
  "-WPS204", # Allow 'overuse' of expressions (e.g. ctx.obj["-settings"])
]

[tool.flakeheaven.exceptions."src/meltano/migrations/versions/*"]
"flake8-docstrings" = [
  "-D101", # Don't class docstrings in migrations
  "-D103", # Don't require function docstrings in migrations
  "-D400", # Don't require periods in the first lines of dosctrings
]
"pep8-naming" = [
  "-N806", # Allow uppercase variable names
]
"wemake-python-styleguide" = [
  "-WPS102", # Allow module names starting with numbers
  "-WPS118", # Allow long filenames
  "-WPS204", # Allow expression "-overuse"
  "-WPS226", # Allow string constant "-overuse"
  "-WPS432", # Allow "-magic" numbers
]

[tool.flakeheaven.exceptions."src/meltano/core/job/job.py"]
"wemake-python-styleguide" = [
  "-WPS601", # Class attributes can be used as instance attributes in sqlalchemy.declarative model
]

[tool.flakeheaven.exceptions."src/meltano/core/project_files.py"]
"wemake-python-styleguide" = [
  "-WPS226", # Dict manipulation requires lots of string constant references
]

[tool.flakeheaven.exceptions."src/meltano/core/project_init_service.py"]
"wemake-python-styleguide" = [
  "-WPS226", # Found string constant over-use: blue > 3
  "-WPS213", # Found too many expressions: 27 > 9
]

[tool.flakeheaven.exceptions."src/**/__init__.py"]
pyflakes = [
  "-F401", # Allow for using __init__.py to promote imports to the module namespace
]

[tool.flakeheaven.exceptions."tests/**/__init__.py"]
pyflakes = [
  "-F401", # Allow for using __init__.py to promote imports to the module namespace
]
# Don't require docstrings in tests
"flake8-darglint" = [
  "-DAR101",
  "-DAR201",
  "-DAR301",
]
"flake8-docstrings" = [
  "-D100",
  "-D101",
  "-D102",
  "-D103",
  "-D104",
]

[tool.flakeheaven.exceptions."src/meltano/__init__.py"]
"wemake-python-styleguide" = [
  "-WPS412", # Found `__init__.py` module with logic
  "-WPS410", # Found wrong metadata variable
]

[tool.flakeheaven.exceptions."src/meltano/core/block/extract_load.py"]
"wemake-python-styleguide" = [
  "-WPS201", # Found module with too many imports: 21 > 20
]

[tool.flakeheaven.exceptions."src/meltano/core/logging/utils.py"]
"wemake-python-styleguide" = [
  "-WPS100", # Found wrong module name
]

[tool.flakeheaven.exceptions."src/meltano/core/cli_messages.py"]
# Special exceptions for cli magic
"wemake-python-styleguide" = [
  "-WPS114",
  "-WPS360",
]
pycodestyle = [
  "-W291",
  "-W293",
]

[tool.flakeheaven.exceptions."src/meltano/core/settings_store.py"]
"wemake-python-styleguide" = [
  "-WPS204", # Found overused expression: allow settings store implementations to all return vars with the same names
]

[tool.flakeheaven.exceptions."src/meltano/core/utils/__init__.py"]
"flake8-docstrings" = [
  "-D103", # Many of these utility functions are descriptively named and self-documenting
]

[tool.flakeheaven.exceptions."src/meltano/core/state_store/*"]
"wemake-python-styleguide" = [
  "-WPS428", # Ignore ... in ABC
]

[tool.flakeheaven.exceptions."src/meltano/core/state_store/__init__.py"]
"wemake-python-styleguide" = [
  "-WPS320", # Ignore multi-line function annotations
]

[tool.pytest.ini_options]
addopts = "--doctest-modules --order-scope=module -ra -n auto --dist=loadfile"
asyncio_mode = "auto"
log_cli = 1
log_cli_format = "%(message)s"
log_cli_level = "CRITICAL"
log_file = "pytest.log"
log_file_date_format = "%Y-%m-%d %H:%M:%S"
log_file_format = "%(asctime)s [%(levelname)8s] %(message)s (%(filename)s:%(lineno)s)"
log_file_level = "DEBUG"
markers = [
  "backend(type): backend specific test",
  "meta: meta test",
  "concurrent: test requires true concurrency",
  "slow: slow test",
]
testpaths = [
  "tests/",
]

[tool.coverage.run]
branch = true
concurrency = [
  "multiprocessing",
  "thread",
]
parallel = true
source = [
  "meltano",
  "tests",
]

[tool.coverage.paths]
source = [
  "src/meltano/",
  "**/site-packages/meltano/",
  "**/site-packages/meltano*/meltano/",
]

[tool.coverage.report]
exclude_lines = [
  "pragma: no cover",
  '''if (t\.)?TYPE_CHECKING:''',
  "\\.\\.\\.",
]
precision = 2
show_missing = true
skip_covered = true

[tool.commitizen]
name = "cz_version_bump"
tag_format = "v$major.$minor.$patch$prerelease"
version = "2.20.0"
version_files = [
  "pyproject.toml:^version =",
  "src/meltano/__init__.py:^__version__ =",
]
incremental = false # Disabled until https://github.com/python/mypy/issues/12664 is resolved
files = [
  "src/meltano/",
]
exclude = [
  "src/meltano/migrations/",
]

[tool.mypy]
incremental = false # Disabled until https://github.com/python/mypy/issues/12664 is resolved
files = [
  "src/meltano/",
]
exclude = [
  "src/meltano/migrations/",
]
warn_unused_configs = true
warn_unused_ignores = true

# The following whitelist is used to allow for incremental adoption
# of MyPy. Modules should be removed from this whitelist as and when
# their respective type errors have been addressed. No new modules
# should be added to this whitelist.
[[tool.mypy.overrides]]
ignore_errors = true
module = [
  "meltano.cli.*",
  # Way too many modules at the root of meltano.core to tackle them all at once  # so listing them individually here.
  "meltano.core.db",
  "meltano.core.elt_context",
  "meltano.core.meltano_invoker",
  "meltano.core.migration_service",
  "meltano.core.models",
  "meltano.core.plugin_install_service",
  "meltano.core.plugin_invoker",
  "meltano.core.plugin_test_service",
  "meltano.core.project",
  "meltano.core.project_add_service",
  "meltano.core.project_files",
  "meltano.core.project_plugins_service",
  "meltano.core.project_settings_service",
  "meltano.core.select_service",
  "meltano.core.settings_service",
  "meltano.core.settings_store",
  "meltano.core.sqlalchemy",
  "meltano.core.task_sets_service",
  "meltano.core.transform_add_service",
  # Meltano Core submodules
  "meltano.core.behavior.*",
  "meltano.core.block.*",
  "meltano.core.job.*",
  "meltano.core.logging.job_logging_service",
  "meltano.core.logging.output_logger",
  "meltano.core.logging.utils",
  "meltano.core.plugin.*",
  "meltano.core.runner.*",
  "meltano.core.tracking.*",
  "meltano.core.utils.*",
]

[build-system]
requires = ["poetry-core==1.5.0"]
build-backend = "poetry.core.masonry.api"

[tool.ruff]
target-version = "py37"
line-length = 88
exclude = [
  "src/meltano/migrations/*",
]
ignore = [
  "ANN101", # Missing type annotation for `self` in method
  "ANN102", # Missing type annotation for `cls` in class method
  "PT004",  # Add leading underscore to fixtures that do not return anything
  "UP026",  # Replace `mock` import with `unittest.mock` - remove once Python 3.7 support is dropped
]
select = [
  "ARG", # flake8-unused-arguments
  "B",   # flake8-bugbear
  "C4",  # flake8-comprehensions
  "COM", # flake8-commas
  "E",   # pycodestyle (error)
  "F",   # pyflakes
  "I",   # isort
  "ISC", # flake8-implicit-str-concat
  "PT",  # flake8-pytest-style
  "RSE", # flake8-raise
  "SIM", # flake8-simplify
  "TID", # flake8-tidy-imports
  "UP",  # pyupgrade
  "W",   # pycodestyle (warning)
  "TID", # flake8-tidy-imports
]

[tool.ruff.per-file-ignores]
"src/meltano/**/__init__.py" = [
  "F401", # Permit unused imports in `__init__.py` files
]

[tool.ruff.flake8-annotations]
allow-star-arg-any = true
mypy-init-return = true
suppress-dummy-args = true

[tool.ruff.flake8-pytest-style]
parametrize-values-type = "tuple"

[tool.ruff.isort]
known-first-party = ["asserts", "fixtures", "meltano"]
required-imports = ["from __future__ import annotations"]

[tool.ruff.pydocstyle]
convention = "google"

[tool.ruff.flake8-tidy-imports.banned-api]
"meltano.cli.cli.command".msg = "Use `click.command` and `meltano.cli.cli.add_command` instead"
"meltano.cli.cli.group".msg = "Use `click.group` and `meltano.cli.cli.add_command` instead"
"meltano.cloud.cli.base.cloud.command".msg = "Use `click.command` and `cloud.add_command` instead"
"meltano.cloud.cli.base.cloud.group".msg = "Use `click.group` and `cloud.add_command` instead"<|MERGE_RESOLUTION|>--- conflicted
+++ resolved
@@ -40,25 +40,13 @@
 
 [tool.poetry.dependencies]
 aiodocker = "^0.21.0"
-<<<<<<< HEAD
 aiohttp = "^3.8.4"
-alembic = "^1.11.1"
-=======
-aiohttp = "^3.4.4"
 alembic = "^1.11.2"
->>>>>>> 3184a242
 atomicwrites = "^1.2.1"
 azure-common = {version = "^1.1.28", optional = true}
 azure-core = {version = "^1.29.0", optional = true}
 azure-storage-blob = {version = "^12.14.1", optional = true}
-<<<<<<< HEAD
-boto3 = {version = "^1.28.17", optional = true}
-=======
-backoff = "^2.1.2"
-bcrypt = "^3.2.0" # Needs to be installed explicitly so it can be used as a backend for passlib
 boto3 = {version = "^1.28.22", optional = true}
-cached-property = "^1" # Remove after Python 3.7 support is dropped
->>>>>>> 3184a242
 check-jsonschema = "^0.22.0"
 click = "^8.1"
 click-default-group = "^1.2.4"
@@ -73,14 +61,9 @@
 packaging = "^23.0"
 platformdirs = "^3.0.0"
 psutil = "^5.9.5"
-<<<<<<< HEAD
 psycopg = {version = "^3.1.8", extras = ["binary"], optional = true}
-psycopg2-binary = {version="^2.8.5", optional=true}
+psycopg2-binary = {version="^2.9.7", optional=true}
 pyjwt = "^2.6.0"
-=======
-psycopg2-binary = "^2.9.7"
-pyhumps = "^3.0.0"
->>>>>>> 3184a242
 pymssql = {version = "^2.2.5", optional = true}
 python = ">=3.8,<3.12"
 python-dateutil = "^2.8.2"
