# CHANGELOG

All notable changes to this project will be documented in this file.
This project adheres to [Semantic Versioning](http://semver.org/) and [Keep a Changelog](http://keepachangelog.com/).

## Unreleased

---

### New

### Changes

- [#1435](https://gitlab.com/meltano/meltano/issues/1435) Change "Model" to "Analyze" so the Pipeline CTA is actionable and less abstract
- [#1432](https://gitlab.com/meltano/meltano/issues/1432) Changed "Close" to "Back" in Log Modal to help mitigate "Am I ending the pipeline?" concerns

### Fixes

<<<<<<< HEAD
- [#1439](https://gitlab.com/meltano/meltano/issues/1439) Fix relative elapsed time since last run time display in the Pipelines UI
- [#1441](https://gitlab.com/meltano/meltano/issues/1441) Fix auto advance to "Create Pipeline" when coming from "Load" step (previously "Transform" step, but this has been removed from the UI)
=======
- [#1440](https://gitlab.com/meltano/meltano/issues/1440) Allow installed plugins to appear in UI even if hidden in configuration
>>>>>>> 2515e14e

### Breaks

## 1.11.1 - (2019-12-12)

---

### New

- [#1351](https://gitlab.com/meltano/meltano/issues/1351) Add "Create Meltano Account" promo for `meltano.meltanodata.com`
- [#1055](https://gitlab.com/meltano/meltano/issues/1055) Add "Disable" button to Tracking Acknowledgment toast so user's can opt-out from the UI
- [#1408](https://gitlab.com/meltano/meltano/issues/1408) Add "Last Run" context to each pipeline
- [#1408](https://gitlab.com/meltano/meltano/issues/1408) Add "Started At", "Ended At", and "Elapsed" to Job Log modal
- [#1390](https://gitlab.com/meltano/meltano/issues/1390) Display of extractors and loaders can now be configured through the `hidden` property in `discovery.yml`

### Changes

- [#1398](https://gitlab.com/meltano/meltano/issues/1398) Update default Transform from "Skip" to "Run"
- [#1406](https://gitlab.com/meltano/meltano/issues/1406) Update Analyze Query section CSS for improved UX (visually improved organization and scanability)
- [#1417](https://gitlab.com/meltano/meltano/issues/1417) Update SCSS variable usage in components for SSOT styling
- [#1408](https://gitlab.com/meltano/meltano/issues/1408) Updated date and time displays to be human-friendly (`moment.js`)
- [#1268](https://gitlab.com/meltano/meltano/issues/1268) Remove Transform step from UI (Create Schedule still allows choosing "Skip" or "Only" but will intelligently default to "Skip" or "Run")

## 1.11.0 - (2019-12-09)

---

### New

- [#1361](https://gitlab.com/meltano/meltano/issues/1361) Add `kind: hidden` to `discovery.yml` so certain connector settings can validate with a default `value` but remain hidden from the user for improved UX

### Changes

- [#1389](https://gitlab.com/meltano/meltano/issues/1389) Temporary Profiles feature removal (conditionally removed if 2+ profiles not already created so existing users can continue using multiple profiles if created)

### Fixes

- [#1401](https://gitlab.com/meltano/meltano/issues/1401) Fix double instance of self hosted CTA on desktop sites

## 1.10.2 - (2019-12-06)

---

### Changes

- [#1371](https://gitlab.com/meltano/meltano/issues/1371) Provide more specific instructions for Google Analytics configuration
- [#1381](https://gitlab.com/meltano/meltano/issues/1381) Update the default directory for client_secrets.json for the Google Analytics Extractor to be located under the extract/ directory and not the project's root.
- [#1345](https://gitlab.com/meltano/meltano/issues/1345) Update the documentation for the [Salesforce Extractor](https://www.meltano.com/plugins/extractors/salesforce.html) to contain additional information on Security Tokens
- [#1383](https://gitlab.com/meltano/meltano/issues/1383) Add CTA for hosted solution signup to navigation

### Fixes

- [#1379](https://gitlab.com/meltano/meltano/issues/1379) Fix an issue with Airflow scheduling too many jobs.
- [#1386](https://gitlab.com/meltano/meltano/issues/1386) Fix connector modal clipping issue where small browser heights prevented accessing the "Save" area

### Breaks

## 1.10.1 - (2019-12-05)

---

### Changes

- [#1373](https://gitlab.com/meltano/meltano/issues/1373) Update MeltanoData deletion process with 1Password
- [#1373](https://gitlab.com/meltano/meltano/issues/1373) Update Analyze dropdown as scrollable to better display model CTAs (scrollable dropdown vs. scrolling entire page)

### Fixes

- [#1373](https://gitlab.com/meltano/meltano/issues/1373) Fix formatting on custom containers in MeltanoData guide

## 1.10.0 - (2019-12-04)

---

### New

- [#1343](https://gitlab.com/meltano/meltano/issues/1343) Add current Meltano version to main navigation

### Changes

- [#1358](https://gitlab.com/meltano/meltano/issues/1358) Update MeltanoData guide with maintenance and debugging instructions
- [#1337](https://gitlab.com/meltano/meltano/issues/1337) Add CTA to installations for free hosted dashboards
- [#1365](https://gitlab.com/meltano/meltano/issues/1365) Add process for deleting meltanodata instances
- [#1340](https://gitlab.com/meltano/meltano/issues/1340) Update connector settings UI to communicate the required status of each setting
- [#1357](https://gitlab.com/meltano/meltano/issues/1357) Update LogModal Analyze CTAs so Analyze can preselect the correct loader for a given analysis

### Fixes

- [#1364](https://gitlab.com/meltano/meltano/issues/1364) Fix instructions to SSH into MeltanoData.com instance

## 1.9.1 - (2019-12-04)

---

### Fixes

- [#1355](https://gitlab.com/meltano/meltano/issues/1355) Upgrade version of `discovery.yml` so that not upgraded Meltano instances with a pre v1.9.0 Meltano version do not break.

## 1.9.0 - (2019-12-03)

---

### New

- [marketing#103](https://gitlab.com/meltano/meltano-marketing/issues/103) Add Google Site Verification token to site
- [#1346](https://gitlab.com/meltano/meltano/issues/1346) Add new tutorial for using FileZilla with a Meltano project
- [#1292](https://gitlab.com/meltano/meltano/issues/1292) Add guide for setting up Meltano projects on meltanodata.com

### Changes

- [#1341](https://gitlab.com/meltano/meltano/issues/1341) Various `discovery.yml` and connector configuration UI updates to improve UX.
- [#1341](https://gitlab.com/meltano/meltano/issues/1341) Updated documentation to communicate the various optional settings of a connector

### Fixes

- [#1334](https://gitlab.com/meltano/meltano/issues/1334) Fix automatic population of airflow.cfg after installation
- [#1344](https://gitlab.com/meltano/meltano/issues/1344) Fix an ELT automatic discovery error when running Meltano on Python3.6

## 1.8.0 - (2019-12-02)

---

### New

- [#764](https://gitlab.com/meltano/meltano/issues/764) Add plugin profiles to enable multiple configurations for extractors
- [#1081](https://gitlab.com/meltano/meltano/issues/1081) Add ability to delete data pipelines
- [#1217](https://gitlab.com/meltano/meltano/issues/1217) Add "Test Connection" button to validate connection settings prior to ELT runs
- [#1236](https://gitlab.com/meltano/meltano/issues/1236) Add contextual Analyze CTAs in the Job Log UI
- [#1271](https://gitlab.com/meltano/meltano/issues/1271) Add labels in discovery.yml for easy brand definition

### Changes

- [#1323](https://gitlab.com/meltano/meltano/issues/1323) Add CTA to send users to Typeform to provide info for setting up a hosted dashboard

- [#1323](https://gitlab.com/meltano/meltano/issues/1323) Add CTA to send users to Typeform to provide info for setting up a hosted dashboard
- [#1271](https://gitlab.com/meltano/meltano/issues/1271) Improve messaging on tap and target settings modals
- [#1226](https://gitlab.com/meltano/meltano/issues/1226) Update Pipelines main navigation link to show all data pipeline schedules if that step has been reached
- [#1323](https://gitlab.com/meltano/meltano/issues/1323) Add CTA to send users to Typeform to provide info for setting up a hosted dashboard
- [#1271](https://gitlab.com/meltano/meltano/issues/1271) Improve messaging on tap and target settings modals
- [#1246](https://gitlab.com/meltano/meltano/issues/1246) Update the [Salesforce API + Postgres](https://www.meltano.com/tutorials/salesforce-and-postgres.html) Tutorial to use Meltano UI for setting up the Extractor and Loader, running the ELT pipeline and analyzing the results.

- [#1225](https://gitlab.com/meltano/meltano/issues/1225) Update dbt docs link to be conditional so the user doesn't experience 404s

## 1.7.2 - (2019-11-26)

---

### Fixes

- [#1318](https://gitlab.com/meltano/meltano/merge_requests/1318/) Pin dbt version to `v0.14.4` to address Meltano Transformation failing when using dbt `v0.15.0`

## 1.7.1 - (2019-11-25)

---

### Fixes

- [#1184](https://gitlab.com/meltano/meltano/merge_requests/1184/) Fix `contextualModels` implementation for contextual CTAs in Job Log modal

## 1.7.0 - (2019-11-25)

---

### New

- [#1236](https://gitlab.com/meltano/meltano/issues/1236) Add contextual Analyze CTAs in the Job Log UI

### Fixes

- [#1298](https://gitlab.com/meltano/meltano/issues/1298) Let default entity selection be configured in discovery.yml under `select`
- [#1298](https://gitlab.com/meltano/meltano/issues/1298) Define default entity selection for tap-salesforce
- [#1304](https://gitlab.com/meltano/meltano/issues/1304) Fix Meltano subprocess fetching large catalogs (e.g. for Salesforce) getting stuck do to the subprocess' stderr buffer filling and the process getting deadlocked.

## 1.6.0 - (2019-11-18)

---

### New

- [#1235](https://gitlab.com/meltano/meltano/issues/1235) Add help link button in the app
- [#1285](https://gitlab.com/meltano/meltano/issues/1285) Add link to YouTube guidelines for release instructions
- [#1277](https://gitlab.com/meltano/meltano/issues/1277) Move sections that don't apply to outside contributors from Contributing and Roadmap docs to Handbook: Release Process, Release Schedule, Demo Day, Speedruns, DigitalOcean Marketplace

### Changes

- [#1257](https://gitlab.com/meltano/meltano/issues/1257) Prevent modified logo file upon each build
- [#1289](https://gitlab.com/meltano/meltano/issues/1289) Dismiss all modals when using the escape key
- [#1282](https://gitlab.com/meltano/meltano/issues/1282) Remove Entity Selection from the UI (still available in CLI) and default to "All" entities for a given data source
- [#1303](https://gitlab.com/meltano/meltano/issues/1303) Update the configuration options for the Salesforce Extractor to only include relevant properties. Remove properties like the client_id that were not used for username/password authentication.
- [#1308](https://gitlab.com/meltano/meltano/issues/1308) Update the configuration options for the Marketo Extractor to use a Start Date instead of a Start Time.

### Fixes

- [#1297](https://gitlab.com/meltano/meltano/issues/1297) Get actual latest ELT job log by sorting matches by creation time with nanosecond resolution
- [#1297](https://gitlab.com/meltano/meltano/issues/1297) Fix pipeline failure caused by jobs that require true concurrency being executed on CI runners that don't

## 1.5.0 - (2019-11-11)

---

### New

- [#1222](https://gitlab.com/meltano/meltano/issues/1222) Include static application security testing (SAST) in the pipeline
- [#1164](https://gitlab.com/meltano/meltano/issues/1164) Add "transform limitations" message to Transform UI
- [#1272](https://gitlab.com/meltano/meltano/issues/1272) Add Vuepress plugin to generate a sitemap on website build
- [meltano-marketing#89](https://gitlab.com/meltano/meltano-marketing/issues/89) Adds basic title and meta descriptions to all public-facing website & documentation pages.

### Changes

- [#1239](https://gitlab.com/meltano/meltano/issues/1239) Update header buttons layout on small viewports
- [#1019](https://gitlab.com/meltano/meltano/issues/1019) Automatically update package.json file versions
- [#1253](https://gitlab.com/meltano/meltano/issues/1253) Do not allow `meltano` command invocation without any argument
- [#1192](https://gitlab.com/meltano/meltano/issues/1192) Improve helper notes associated with each Extract, Load, and Transform step to better communicate the purpose of each
- [#1201](https://gitlab.com/meltano/meltano/issues/1201) Improved "Auto Advance" messaging regarding Entity Selection. We also doubled the default toast time to improve likelihood of reading feedback.
- [#1191](https://gitlab.com/meltano/meltano/issues/1191) update Google Analytics extractor documentation to explain how to set up the Google Analytics API, and remove duplicate instructions from the [Google Analytics API + Postgres tutorial](http://meltano.com/tutorials/google-analytics-with-postgres.html#prerequisites)
- [#1199](https://gitlab.com/meltano/meltano/issues/1199) Add example and sample CSV files to the CSV extractor documentation
- [#1247](https://gitlab.com/meltano/meltano/issues/1247) Update the [Loading CSV Files to a Postgres Database](https://www.meltano.com/tutorials/csv-with-postgres.html) Tutorial to use Meltano UI for setting up the Extractor and Loader, running the ELT pipeline and analyzing the results. Also provide all the files used in the tutorial (transformations, models, etc) as downloadable files.
- [#1279] Revise ["Roadmap" section](https://meltano.com/docs/roadmap.html) of the docs with clarified persona, mission, vision, and re-order content
- [#1134](https://gitlab.com/meltano/meltano/issues/1134) Update the [GitLab API + Postgres](https://www.meltano.com/tutorials/gitlab-and-postgres.html). Include video walk-through and update the end to end flow to only use Meltano UI.
- [#95](https://gitlab.com/meltano/meltano-marketing/issues/95) Update the DigitalOcean CTA to go to the public directory page for the Meltano droplet
- [#1270](https://gitlab.com/meltano/meltano/issues/1270) Main navigation "Pipeline" to "Pipelines" to reinforce multiple vs. singular (conflicts a bit with the verb approach of the other navigation items but we think it's worth it for now)
- [#1240](https://gitlab.com/meltano/meltano/issues/1240) Provide clarity around how Airflow can be used directly in documentation and UI
- [#1263](https://gitlab.com/meltano/meltano/issues/1263) Document lack of Windows support and suggest WSL, Docker

### Fixes

- [#1259](https://gitlab.com/meltano/meltano/issues/1259) Fix `meltano elt` not properly logging errors happening in the ELT process
- [#1183](https://gitlab.com/meltano/meltano/issues/1183) Fix a race condition causing the `meltano.yml` to be empty in some occurence
- [#1258](https://gitlab.com/meltano/meltano/issues/1258) Fix format of custom extractor's capabilities in meltano.yml
- [#1215](https://gitlab.com/meltano/meltano/issues/1215) Fix intercom documentation footer overlap issue.
- [#1215](https://gitlab.com/meltano/meltano/issues/1215) Fix YouTube iframes to be responsive (resolves unwanted side-effect of horizontal scrollbar at mobile/tablet media queries)

## 1.4.0 - (2019-11-04)

---

### New

- [#1208](https://gitlab.com/meltano/meltano/issues/1208) Add description to `Plugin` definition and updated `discovery.yml` and UI to consume it
- [#1195](https://gitlab.com/meltano/meltano/issues/1195) Add temporary message in configuration communicating their global nature until "Profiles" are implemented
- [#1245](https://gitlab.com/meltano/meltano/issues/1245) Add detailed information on the documentation about events tracked by Meltano when Anonymous Usage Data tracking is enabled.
- [#1228](https://gitlab.com/meltano/meltano/issues/1228) Add preselections of the first column and aggregate of base table to initialize Analyze with data by default.

### Changes

- [#1244](https://gitlab.com/meltano/meltano/issues/1244) Add instructions on how to deactivate a virtual environment
- [#1082](https://gitlab.com/meltano/meltano/issues/1082) Meltano will now enable automatically DAGs created in Airflow
- [#1231](https://gitlab.com/meltano/meltano/issues/1231) Update CLI output during project initialization
- [#1126](https://gitlab.com/meltano/meltano/issues/1126) Minor UI updates to improve clarity around Schedule step and Manual vs Orchestrated runs
- [#1210](https://gitlab.com/meltano/meltano/issues/1210) Improved SQLite loader configuration context (name and description)
- [#1185](https://gitlab.com/meltano/meltano/issues/1185) Remove majority of unimplemented placeholder UI buttons
- [#1166](https://gitlab.com/meltano/meltano/issues/1166) Clarify in documentation that plugin configuration is stored in the `.meltano` directory, which is in `.gitignore`.
- [#1200](https://gitlab.com/meltano/meltano/issues/1200) Link to new Getting Help documentation section instead of issue tracker where appropriate

- [#1227](https://gitlab.com/meltano/meltano/issues/1227) Update Notebook `MainNav` link to jump to our Jupyter Notebook docs

### Fixes

- [#1075](https://gitlab.com/meltano/meltano/issues/1075) Fix a bug that caused `target-csv` to fail.
- [#1233](https://gitlab.com/meltano/meltano/issues/1233) Fix the Design page failing to load a Design that has timeframes on the base table
- [#1187](https://gitlab.com/meltano/meltano/issues/1187) Updated configuration to support `readonly` kind to prevent unwanted editing
- [#1187](https://gitlab.com/meltano/meltano/issues/1187) Updated configuration to setting resets to prevent unwanted editing
- [#1187](https://gitlab.com/meltano/meltano/issues/1187) Updated configuration to conditionally reset certain settings to prevent unwanted editing
- [#1187](https://gitlab.com/meltano/meltano/issues/1187) Updated configuration to prevent unwanted editing until we handle this properly with role-based access control
- [#1187](https://gitlab.com/meltano/meltano/issues/1187) Updated certain connector configuration settings with a `readonly` flag to prevent unwanted editing in the UI. This is temporary and will be removed when we handle this properly with role-based access control.
- [#1198](https://gitlab.com/meltano/meltano/issues/1198) Fix "More Info." link in configuration to properly open a new tab via `target="_blank"`

- [#1229](https://gitlab.com/meltano/meltano/issues/1229) Improve extractor schema autodiscovery error messages and don't attempt autodiscovery when it is known to not be supported, like in the case of tap-gitlab
- [#1207](https://gitlab.com/meltano/meltano/issues/1207) Updated all screenshots in Getting Started Guide to reflect the most current UI

## 1.3.0 - (2019-10-28)

---

### New

- [#991](https://gitlab.com/meltano/meltano/issues/991) Add e2e tests for simple sqlite-carbon workflow
- [#1103](https://gitlab.com/meltano/meltano/issues/1103) Add Intercom to Meltano.com to interact with our users in real-time
- [#1130](https://gitlab.com/meltano/meltano/issues/1130) Add Tutorial for extracting data from Google Analytics and loading the extracted data to Postgres
- [#1168](https://gitlab.com/meltano/meltano/issues/1168) Speedrun video added to home page and new release issue template
- [#1182](https://gitlab.com/meltano/meltano/issues/1182) Add `null`able date inputs so optional dates aren't incorrectly required in validation
- [#1169](https://gitlab.com/meltano/meltano/issues/1169) Meltano now generates the dbt documentation automatically

### Changes

- [!1061](https://gitlab.com/meltano/meltano/merge_requests/1061) Update the Getting Started Guide and the Meltano.com documentation with the new UI and information about job logging and how to find the most recent run log of a pipeline.
- [#1213](https://gitlab.com/meltano/meltano/issues/1213) Add VuePress use and benefits to documentation
- [#922](https://gitlab.com/meltano/meltano/issues/922) Document the importance of transformations and how to get started
- [#1167](https://gitlab.com/meltano/meltano/issues/1167) Iterate on docs to improve readability and content updates

### Fixes

- [#1173](https://gitlab.com/meltano/meltano/issues/1173) Fix `sortBy` drag-and-drop bug in Analyze by properly using `tryAutoRun` vs. `runQuery`
- [#1079](https://gitlab.com/meltano/meltano/issues/1079) `meltano elt` will now run in isolation under `.meltano/run/elt`
- [#1204](https://gitlab.com/meltano/meltano/issues/1204) move project creation steps out of the local installation section of the docs and into the Getting Started Guide
- [#782](https://gitlab.com/meltano/meltano/issues/782) Update timeframe label and fix timeframe attributes to properly display in the Result Table

## 1.2.1 - (2019-10-22)

---

### New

- [#1123](https://gitlab.com/meltano/meltano/issues/1123) Add first-class "Submit Issue" CTA to help expedite resolution when a running job fails. Also updated the "Log" CTA in the Pipelines UI to reflect a failed state.

### Fixes

- [#1172](https://gitlab.com/meltano/meltano/issues/1172) Fix analytics issue related to app version

## 1.2.0 - (2019-10-21)

---

### New

- [#1121](https://gitlab.com/meltano/meltano/issues/1121) Add ability to configure listen address of Meltano and Airflow
- [#1022](https://gitlab.com/meltano/meltano/issues/1022) Add "Autorun Query" toggle and persist the user's choice across sessions
- [#1060](https://gitlab.com/meltano/meltano/issues/1060) Auto advance to Job Log from Pipeline Schedule creation
- [#1111](https://gitlab.com/meltano/meltano/issues/1111) Auto advance to Loader installation step when an extractor lacks entity selection

### Changes

- [#1013](https://gitlab.com/meltano/meltano/issues/1013) Toast initialization and analytics initialization cleanup

### Fixes

- [#1050](https://gitlab.com/meltano/meltano/issues/1050) Fix a bug where the Job log would be created before the `transform` are run.
- [#1122](https://gitlab.com/meltano/meltano/issues/1122) `meltano elt` will now properly run when using `target-snowflake`.
- [#1159](https://gitlab.com/meltano/meltano/issues/1159) Minor UI fixes (proper `MainNav` Model icon active color during Analyze route match & "Run" auto query related cleanup) and `...NameFromRoute` refactor renaming cleanup

## 1.1.0 - (2019-10-16)

---

### New

- [#1106](https://gitlab.com/meltano/meltano/issues/1106) Add description metadata to the GitLab extractor's Ultimate License configuration setting
- [#1057](https://gitlab.com/meltano/meltano/issues/1057) Auto advance to Entity Selection when an extractor lacks configuration settings
- [#51](https://gitlab.com/meltano/meltano-marketing/issues/51) Update Google Analytics to track `appVersion`, custom `projectId`, and to properly use the default `clientId`. The CLI also now uses `client_id` to differentiate between a CLI client id (not versioned) and the project id (versioned).
- [#1012](https://gitlab.com/meltano/meltano/issues/1012) Add intelligent autofocus for improved UX in both Extractor and Loader configuration
- [#758](https://gitlab.com/meltano/meltano/issues/758) Update 'meltano permissions' to add --full-refresh command to revoke all privileges prior to granting
- [#1113](https://gitlab.com/meltano/meltano/issues/1113) Update 'meltano permissions' to have the ability to find all schemas matching a partial name such as `snowplow_*`
- [#1114](https://gitlab.com/meltano/meltano/issues/1114) Update 'meltano permissions' to include the OPERATE privilege for Snowflake warehouse

### Changes

- Compress meltano-logo.png
- [#1080](https://gitlab.com/meltano/meltano/issues/1080) Temporarily disable Intercom until userId strategy is determined
- [#1058](https://gitlab.com/meltano/meltano/issues/1058) Updated the selected state of grouped buttons to fill vs. stroke. Updated the docs to reflect the reasoning to ensure consistency in Meltano's UI visual language
- [#1068](https://gitlab.com/meltano/meltano/issues/1068) Replace dogfooding term in docs to speedrun
- [#1101](https://gitlab.com/meltano/meltano/issues/1101) Add new tour video to home page
- [#1101](https://gitlab.com/meltano/meltano/issues/1101) Update design to improve readability and contrast
- [#1115](https://gitlab.com/meltano/meltano/issues/1115) Update 'meltano permissions' to not require an identially named role for a given user

### Fixes

- [#1120](https://gitlab.com/meltano/meltano/issues/1120) Fix a concurrency bug causing `meltano select` to crash.
- [#1086](https://gitlab.com/meltano/meltano/issues/1086) Fix a concurrency issue when the `meltano.yml` file was updated.
- [#1112](https://gitlab.com/meltano/meltano/issues/1112) Fix the "Run" button to improve UX by properly reflecting the running state for auto-running queries
- [#1023](https://gitlab.com/meltano/meltano/issues/1023) Fix last vuex mutation warning with editable `localConfiguration` clone approach

### Breaks

## 1.0.1 - (2019-10-07)

---

### Fixes

- Patch technicality due to PyPi limitation (v1 already existed from a publish mistake seven+ months ago) with needed changelog New/Changes/Fixes section headers

## 1.0.0 - (2019-10-07)

---

### New

- [#1020](https://gitlab.com/meltano/meltano/issues/1020) Update Command Line Tools documentation to reflect a standard format with opportunities for improvement in the future
- [#524](https://gitlab.com/meltano/meltano/issues/524) There is a new Plugins section on the site to contain all ecosystem related libraries (i.e., extractors, loaders, etc.)

### Changes

- [#1087](https://gitlab.com/meltano/meltano/issues/1087) Fix `meltano select` not seeding the database when run as the first command.
- [#1090](https://gitlab.com/meltano/meltano/issues/1090) Update the namespace for all plugins. Also the default schema used will go back to including the `tap_` prefix to avoid conflicts with existing schemas (e.g. a local `gitlab` or `salesforce` schema). This also fixes `tap-csv` and `tap-google-analytics` not properly working after the latest Meltano release.
- [#1047](https://gitlab.com/meltano/meltano-marketing/issues/1047) Fix a bug where some configuration values were not redacted

### Fixes

### Breaks

- [#1085](https://gitlab.com/meltano/meltano/issues/1085) Fix Analyze model dropdown to properly reflect installed `models`
- [#1089](https://gitlab.com/meltano/meltano/issues/1089) Properly re-initialize the Analyze page after a new analysis is selected during an existing analysis (this issue surfaced due to the recent Analyze dropdown CTAs addition which enables an analysis change during an existing one)
- [#1092](https://gitlab.com/meltano/meltano/issues/1092) Fix async condition so the design store's `defaultState` is properly applied before loading a new design via `initializeDesign`

## 0.44.1 - (2019-10-03)

---

### New

- [#51](https://gitlab.com/meltano/meltano-marketing/issues/51) Add Google Analytics tracking acknowledgment in the UI
- [#926](https://gitlab.com/meltano/meltano/issues/926) Add step-by-step intructions for using the DigitalOcean one-click installer
- [#1076](https://gitlab.com/meltano/meltano/issues/1076) Enable Log button in pipelines UI after route change or hard refresh if a matching log exists
- [#1067](https://gitlab.com/meltano/meltano/issues/1067) Add Model landing page and update Analyze main navigation to a dropdown displaying the various analysis CTAs associated with each model
- [#1080](https://gitlab.com/meltano/meltano/issues/1080) Add live chat support on Meltano.com website using Intercom.io

### Changes

- [#1069](https://gitlab.com/meltano/meltano/issues/1069) Meltano will now use the schedule's name to run incremental jobs
- [#926](https://gitlab.com/meltano/meltano/issues/926) Move manual DigitalOcean Droplet configuration instructions to advanced tutorials
- Collapse Installation docs into a single section

### Fixes

- [#1071](https://gitlab.com/meltano/meltano/issues/1071) Fix `rehydratePollers` so the UI reflects running jobs after a hard refresh or route change (this surfaced from the recent [!963](https://gitlab.com/meltano/meltano/merge_requests/963) change)
- [#1075](https://gitlab.com/meltano/meltano/issues/1075) Fix an issue where `meltano elt` would fail when a previous job was found

## 0.44.0 - (2019-09-30)

---

### New

- [#950](https://gitlab.com/meltano/meltano/issues/950) Removed the Analyze connection configuration: Meltano will now infer connections out of each loader configuration.
- [#1002](https://gitlab.com/meltano/meltano/issues/1002) Analyze UI now displays the Topic's (analysis model's) description text if applicable
- [#1032](https://gitlab.com/meltano/meltano/issues/1032) Add 'Model' and 'Notebook' to main navigation to communicate that Meltano plans to empower users with modeling and notebooking functionality
- [#949](https://gitlab.com/meltano/meltano/issues/949) Add "Log" button and dedicated sub-UI for tracking an ELT run's status more granularly

- [#932](https://gitlab.com/meltano/meltano/issues/932) Meltano can now be upgraded from the UI directly.

### Changes

- [#1045](https://gitlab.com/meltano/meltano/issues/1045) Make it clear that 'meltano add' is not hanging while installing plugins
- [#1000](https://gitlab.com/meltano/meltano/issues/1000) Update Getting Started guide with updated screenshots and content
- [#854](https://gitlab.com/meltano/meltano/issues/854) Charts now use pretty labels rather than the ID
- [#1011](https://gitlab.com/meltano/meltano/issues/1011) Removed "Catch-up Date" in favor of default "Start Date" of extractor
- [#578](https://gitlab.com/meltano/meltano/issues/578) Remove support for `tap-zuora`.
- [#1002](https://gitlab.com/meltano/meltano/issues/1002) Update `discovery.yml` with explicit `kind: password` metadata (we infer and set input types of `password` as a safeguard, but the explicit setting is preferred)
- [#1049](https://gitlab.com/meltano/meltano/issues/1049) Change default `target-sqlite` database name to `warehouse` to not conflict with system database
- [#949](https://gitlab.com/meltano/meltano/issues/949) Update the way Meltano handles logs for ELT runs: Every elt run is logged in `.meltano/run/logs/{job_id}/elt_{timestamp}.log`. That allows Meltano to keep logs for multiple, or even concurrent, elt runs with the same `job_id`.
- [#949](https://gitlab.com/meltano/meltano/issues/949) Update "Create Pipeline" redirect logic based on the previous route being 'transforms' (this is a UX win setting up the user with the sub-UI for the next logical step vs. requiring a manual "Create" click)
- [#1051](https://gitlab.com/meltano/meltano/issues/1051) Automatically set SQLALCHEMY_DATABASE_URI config to system database URI

### Fixes

- [#1004](https://gitlab.com/meltano/meltano/issues/1004) Fix error when deselecting last attribute in Analyze
- [#1048](https://gitlab.com/meltano/meltano/issues/1048) Fix various actions that should have been mutations and did minor code convention cleanup
- [#1063](https://gitlab.com/meltano/meltano/issues/1063) Fix the "Explore" button link in Dashboards to properly account for the `namespace`

### Breaks

- [#1051](https://gitlab.com/meltano/meltano/issues/1051) Remove MELTANO_BACKEND e.a. in favor of --uri CLI option and MELTANO_DATABASE_URI env var
- [#1052](https://gitlab.com/meltano/meltano/issues/1052) Move system database into `.meltano` directory to indicate it is owned by the app and not supposed to be messed with directly by users

## 0.43.0 - (2019-09-23)

---

### New

- [#1014](https://gitlab.com/meltano/meltano/issues/1014) Meltano now logs all output from each `meltano elt` run in a log file that uses the unique job*id of the run. It can be found in `.meltano/run/logs/elt*{job_id}.log`.
- [#1014](https://gitlab.com/meltano/meltano/issues/1014) Meltano now logs all output from each `meltano elt` run in a log file that uses the unique job*id of the run. It can be found in `.meltano/run/logs/elt*{job_id}.log`.
- [#1014](https://gitlab.com/meltano/meltano/issues/1014) Meltano now logs all output from each `meltano elt` run in a log file that uses the unique `job_id` of the run. It can be found in `.meltano/run/logs/elt*{job_id}.log`.
- [#955](https://gitlab.com/meltano/meltano/issues/955) Establish baseline for demo day and how they should be run

### Changes

- [#891](https://gitlab.com/meltano/meltano/issues/891) Contributors can run webapp from root directory

### Fixes

- [#1005](https://gitlab.com/meltano/meltano/issues/1005) Fix installed plugins endpoints listing identically named plugins of different types under wrong type

## 0.42.1 - (2019-09-19)

---

### Changes

- [#987](https://gitlab.com/meltano/meltano/issues/987) Update routing to match labels (verbs vs. nouns) in effort to subtly reinforce action taking vs. solely "thing" management
- [#960](https://gitlab.com/meltano/meltano/issues/960) Improve UX by instantly displaying extractor and loader configuration UIs based on "Install" or "Configure" interaction as opposed to the prior delay (side effect of async `addPlugin`)
- [#996](https://gitlab.com/meltano/meltano/issues/996) Update conditional UI analytics stats tracking at runtime vs. build-time by sourcing state from the same backend `send_anonymous_usage_stats` flag

### Fixes

- [#992](https://gitlab.com/meltano/meltano/issues/992) Fix missing GA scripts
- [#989](https://gitlab.com/meltano/meltano/issues/989) Fix UI/UX documentation regarding recent removal of `view-header`
- [#994](https://gitlab.com/meltano/meltano/issues/994) Fix stale Pipelines Count in main navigation Pipeline badge
- [#999](https://gitlab.com/meltano/meltano/issues/999) Update yarn dependencies to resolve peer dependency warning
- [#1008](https://gitlab.com/meltano/meltano/issues/1008) Fix error on "Create Pipeline Schedule" modal when no plugins have been installed
- [#1015](https://gitlab.com/meltano/meltano/issues/1008) Support SQLite database name with and without '.db' extension
- [#1007](https://gitlab.com/meltano/meltano/issues/1007) Fix pipeline with failed job not being regarded as having completed
- [#998](https://gitlab.com/meltano/meltano/issues/998) Update Analyze UI with conditional loading indicator to prevent query generation prior to connection dialects being loaded (this solution is still useful for when inference supercedes our current manual dialect selection solution)
- [#1009](https://gitlab.com/meltano/meltano/issues/1009) Fix default ConnectorSettings validation to account for `false` (unchecked) checkbox values

### Breaks

## 0.42.0 - (2019-09-16)

---

### New

- [#976](https://gitlab.com/meltano/meltano/issues/976) Route changes will update page title in the web app

### Changes

- [Marketing #48](https://gitlab.com/meltano/meltano-marketing/issues/48) Update newsletter subscription links to redirect to our new newsletter [hosted by Substack](https://meltano.substack.com)

### Fixes

- [#965](https://gitlab.com/meltano/meltano/issues/965) Fix a regression that prevented the Meltano UI to reach the Meltano API when using an external hostname.
- [#986](https://gitlab.com/meltano/meltano/issues/986) Fix an issue where the Orchestration page would not show Airflow even when it was installed.
- [#969](https://gitlab.com/meltano/meltano/issues/969) Fix an issue where the Meltano Analyze connection would not respect the `port` configuration.
- [#964](https://gitlab.com/meltano/meltano/issues/964) Fix copy button overlap issue with top navigation
- [#970](https://gitlab.com/meltano/meltano/issues/970) Fix Meltano's m5o parser and compiler to properly namespace and isolate the definitions of different custom and packaged Topics.

## 0.41.0 - (2019-09-09)

---

### New

- [#980](https://gitlab.com/meltano/meltano/issues/980) Add Cypress for e2e testing pipeline
- [#579](https://gitlab.com/meltano/meltano/issues/579) Add `meltano schedule list` to show a project's schedules
- [#942](https://gitlab.com/meltano/meltano/issues/942) Add progress bars on various routes to improve UX feedback
- [#779](https://gitlab.com/meltano/meltano/issues/779) Add various UI polish details regarding iconography use, preloading feedback, breadcrumbs, container styling, navigation, and sub-navigation

### Changes

- [#906](https://gitlab.com/meltano/meltano/issues/906) `meltano ui` will now run in `production` per default

- [#942](https://gitlab.com/meltano/meltano/issues/942) Update Analyze Connections UI to match configuration-as-modal pattern for UX consistency regarding configuration
- [#779](https://gitlab.com/meltano/meltano/issues/779) Update all "This feature is queued..." temporary UI buttons to link to the Meltano repo issues page with a contextual search term

## 0.40.0 - (2019-09-04)

---

### New

- [#927](https://gitlab.com/meltano/meltano/issues/927) Document how to manually set up a Meltano Droplet on DigitalOcean

- [#916](https://gitlab.com/meltano/meltano/issues/916) Add Transform step as first-class and adjacent step to Extract and Load
- [#916](https://gitlab.com/meltano/meltano/issues/916) Improve Create Pipeline Schedule default selection UX by leveraging "ELT recents" concept
- [#936](https://gitlab.com/meltano/meltano/issues/936) Add "Refresh Airflow" button in Orchestrate to bypass route change or full-page refresh when iframe doesn't initially inflate as expected (this will likely be automated once the root cause is determined)
- [#899](https://gitlab.com/meltano/meltano/issues/899) Add deep linking improvements to reports and dashboards to better facilitate sharing
- [#899](https://gitlab.com/meltano/meltano/issues/899) Add "Edit" and "Explore" buttons to each report instance displayed in a dashboard to enable editing said report and exploring a fresh and unselected analysis of the same model and design
- [!546](https://gitlab.com/meltano/meltano/merge_requests/546) Add new Advanced Tutorial on how to Load CSV files to Postgres

### Changes

- [#909](https://gitlab.com/meltano/meltano/issues/909) Default names will be generated for Reports and Dashboards
- [#892](https://gitlab.com/meltano/meltano/issues/892) Improve experience for parsing Snowflake URL for ID by showing processing step
- [#935](https://gitlab.com/meltano/meltano/issues/935) Update Entity Selection to be nested in the Extract step so each ELT step is consecutive
- [#886](https://gitlab.com/meltano/meltano/issues/886) Add validation for grouping settings as the next iteration of improved form validation for generated connector settings

### Fixes

- [#931](https://gitlab.com/meltano/meltano/issues/931) Fix Analyze Connections identifier mismatch resulting from recent linting refactor
- [#919](https://gitlab.com/meltano/meltano/issues/919) Fix Airflow iframe automatic UI refresh
- [#937](https://gitlab.com/meltano/meltano/issues/937) Fix Chart.vue prop type error

## 0.39.0 - (2019-08-26)

---

### New

- [#838](https://gitlab.com/meltano/meltano/issues/838) Add indicator for speed run plugins
- [#870](https://gitlab.com/meltano/meltano/issues/870) Add global footer component in docs
- [#871](https://gitlab.com/meltano/meltano/issues/871) Add contributing link in footer of docs
- [#908](https://gitlab.com/meltano/meltano/issues/908) Add auto installation for Airflow Orchestrator for improved UX
- [#912](https://gitlab.com/meltano/meltano/issues/912) Auto run the ELT of a saved Pipeline Schedule by default
- [#907](https://gitlab.com/meltano/meltano/issues/907) Add auto select of "All" for Entities Selection step and removed the performance warning (a future iteration will address the "Recommended" implementation and the display of a resulting performance warning when "All" is selected and "Recommended" ignored)
- [#799](https://gitlab.com/meltano/meltano/issues/799) Standardized code conventions on the frontend and updated related documentation (issues related to further linting enforcement will soon follow)

### Changes

- [#838](https://gitlab.com/meltano/meltano/issues/838) Speed run plugins prioritized to top of the list
- [#896](https://gitlab.com/meltano/meltano/issues/896) Add documentation for how to do patch releases
- [#910](https://gitlab.com/meltano/meltano/issues/910) Update linting rules to enforce better standards for the frontend code base
- [#885](https://gitlab.com/meltano/meltano/issues/885) Add docs for all extractors and loaders
- [#885](https://gitlab.com/meltano/meltano/issues/885) All plugin modal cards show docs text if they have docs
- [#733](https://gitlab.com/meltano/meltano/issues/733) Improve error feedback to be more specific when plugin installation errors occur

### Fixes

- [#923](https://gitlab.com/meltano/meltano/issues/923) Fix contributing release docs merge conflict issue

## 0.38.0 - (2019-08-21)

---

### New

- [#746](https://gitlab.com/meltano/meltano/issues/746) Add CTA to specific dashboard in "Add to Dashboard" sub-UI
- [#746](https://gitlab.com/meltano/meltano/issues/746) Add toast feedback on success, update, or error for schedules, reports, and dashboards
- [#814](https://gitlab.com/meltano/meltano/issues/814) Install Airflow via the Orchestration UI (we may do this in the background automatically in the future)

### Changes

- [#901](https://gitlab.com/meltano/meltano/issues/901) Update entities plugins to be alphabetically sorted for consistency with extractors ordering

### Fixes

- [#746](https://gitlab.com/meltano/meltano/issues/746) Prevent duplicate schedule, report, and dashboard creation if there is an existing item
- [#976](https://gitlab.com/meltano/meltano/issues/900) Fix fallback v976e Route changes will update page title in the web appfor Iso8601 dates/times
- [#903](https://gitlab.com/meltano/meltano/issues/903) Fix columns display issue for the base table in Analyze

### Breaks

## 0.37.2 - (2019-08-19)

---

### Fixes

- [#894](https://gitlab.com/meltano/meltano/issues/894) Fix issue with static asset paths

## 0.37.1 - (2019-08-19)

---

### Fixes

- [#894](https://gitlab.com/meltano/meltano/issues/894) Fix build issues with new Vue CLI 3 build process

## 0.37.0 - (2019-08-19)

---

### New

- [#763](https://gitlab.com/meltano/meltano/issues/763) Add inference to auto install related plugins after a user installs a specific extractor
- [#867](https://gitlab.com/meltano/meltano/issues/867) Add fallback values (if they aren't set in the `discovery.yml`) for `start date`, `start time`, and `end date` for all connectors so the user has potentially one less interaction to make per connector configuration

### Changes

- [#342](https://gitlab.com/meltano/meltano/issues/342) Swap UI app directory "webapp" and upgrade to Vue CLI 3
- [#882](https://gitlab.com/meltano/meltano/issues/882) Update navigation and subnavigation labels to verbs vs. nouns to inspire action and productivity when using the UI
- [#700](https://gitlab.com/meltano/meltano/issues/700) Update documentation to remove "\$" and trim spaces to make CLI command copy/paste easier
- [#878](https://gitlab.com/meltano/meltano/issues/878) Write a [tutorial to help users get started with PostgreSQL](http://www.meltano.com/docs/loaders.html#postgresql-database)
- [#883](https://gitlab.com/meltano/meltano/issues/883) Break Extractors and Loaders sections out in the docs
- [#889](https://gitlab.com/meltano/meltano/issues/889) Allow for githooks to lint on commit
- [#835](https://gitlab.com/meltano/meltano/issues/835) Pipeline name in Schedule creation will have an automatic default

### Fixes

- [#872](https://gitlab.com/meltano/meltano/issues/872) Updated `tap-marketo` and `tap-stripe` to leverage password input type while also improving the input type password fallback
- [#882](https://gitlab.com/meltano/meltano/issues/882) Fix recent minor regression regarding `Dashboard` routing
- [#858](https://gitlab.com/meltano/meltano/issues/858) Fix `job_state` bug so that ELT run status polling can properly resume as expected
- [#890](https://gitlab.com/meltano/meltano/issues/890) Fix implementation of default configuration setting to use less code

## 0.36.0 - (2019-08-12)

---

### New

- [#793](https://gitlab.com/meltano/meltano/issues/793) Add introduction module to Connector Settings to allow for helper text as far as signup and documentation links
- [#796](https://gitlab.com/meltano/meltano/issues/796) Add dropdown option to Connector Settings to allow for more defined UI interactions
- [#802](https://gitlab.com/meltano/meltano/issues/802) Add support for Query Filters over columns that are not selected
- [#855](https://gitlab.com/meltano/meltano/issues/855) Add empty state to Dashboards and cleaned up styling for consistency with Analyze's layout
- [#856](https://gitlab.com/meltano/meltano/issues/856) Add contextual information to the Analyze Connection UI to aid user understanding
- [#800](https://gitlab.com/meltano/meltano/issues/800) Add save success feedback for connectors, entities, and connections
- [#817](https://gitlab.com/meltano/meltano/issues/817) Add [Meltano explainer video](https://www.youtube.com/watch?v=2Glsf89WQ5w) to the front page of Meltano.com

### Changes

- [#794](https://gitlab.com/meltano/meltano/issues/794) Update Snowflake fields to have descriptions and utilize tooltip UI
- [#853](https://gitlab.com/meltano/meltano/issues/853) Improve UX for multi-attribute ordering (wider sub-UI for easier reading, clear drop target, and clearer drag animation for reenforcing sorting interaction)
- [#735](https://gitlab.com/meltano/meltano/issues/735) Update Entities UI to only display entity selection "Configure" CTAs for installed (vs. previously all) extractors
- [#548](https://gitlab.com/meltano/meltano/issues/548) Update Meltano mission, vision and path to v1 on [roadmap page](https://meltano.com/docs/roadmap.html) of Meltano.com
- [#824](https://gitlab.com/meltano/meltano/issues/824) Update `meltano select` to use the unique `tap_stream_id` instead of the `stream` property for filtering streams. This adds support for taps with multiple streams with the same name, like, for example, the ones produced by `tap-postgres` when tables with the same name are defined in different schemas.
- [#842](https://gitlab.com/meltano/meltano/issues/842) Collapse Deployment section in the docs to be under [Installation](https://meltano.com/docs/installation.html)

### Fixes

- [#855](https://gitlab.com/meltano/meltano/issues/855) Fix bug that duplicated a dashboard's `reportIds` that also prevented immediate UI feedback when reports were toggled (added or removed) from a dashboard via Analyze's "Add to Dashboard" dropdown
- [#851](https://gitlab.com/meltano/meltano/issues/851) Fix report saving and loading to work with filters and sortBy ordering
- [#852](https://gitlab.com/meltano/meltano/issues/852) Update Scheduling UI to have "Run" button at all times vs conditionally to empower users to run one-off ELT pipelines even if Airflow is installed
- [#852](https://gitlab.com/meltano/meltano/issues/852) Update Scheduling UI "Interval" column with CTA to install Airflow while communicating why via tooltip
- [#852](https://gitlab.com/meltano/meltano/issues/852) Fix initial Orchestration page hydration to properly reflect Airflow installation status
- [#831](https://gitlab.com/meltano/meltano/issues/831) Update `meltano elt` to exit with 1 and report dbt's exit code on an error message when dbt exits with a non-zero code.
- [#857](https://gitlab.com/meltano/meltano/issues/857) Update PluginDiscoveryService to use the cached `discovery.yml` when Meltano can not connect to `meltano.com` while trying to fetch a fresh version of the discovery file.
- [#850](https://gitlab.com/meltano/meltano/issues/850) Fix entities response so entities display as expected (as assumed this simple fix was due to our recent interceptor upgrade)
- [#800](https://gitlab.com/meltano/meltano/issues/800) Fix connector and connection settings to display saved settings by default while falling back and setting defaults if applicable

## 0.35.0 - (2019-08-05)

---

### New

- [!781](https://gitlab.com/meltano/meltano/merge_requests/781) Add new Advanced Tutorial on how to use tap-postgres with Meltano
- [#784](https://gitlab.com/meltano/meltano/issues/784) Add multiple attribute ordering with drag and drop ordering in the UI

### Changes

- [#784](https://gitlab.com/meltano/meltano/issues/784) As part of multiple attribute sorting and keeping the attributes and results sub-UIs in sync, we know autorun queries based on user interaction after the initial explicit "Run" button interaction

## 0.34.2 - (2019-08-01)

---

### Fixes

- [#821](https://gitlab.com/meltano/meltano/issues/821) Fix `meltano config` not properly loading settings defined in the `meltano.yml`
- [#841](https://gitlab.com/meltano/meltano/issues/841) Fix a problem when model names were mangled by the API

## 0.34.1 - (2019-07-30)

---

### Fixes

- [#834](https://gitlab.com/meltano/meltano/issues/834) Fixed a problem with the Meltano UI not having the proper API URL set

## 0.34.0 - (2019-07-29)

---

### New

- [#757](https://gitlab.com/meltano/meltano/issues/757) Update 'meltano permissions' to add support for GRANT ALL and FUTURE GRANTS on tables in schemas
- [#760](https://gitlab.com/meltano/meltano/issues/760) Update 'meltano permissions' to add support for granting permissions on VIEWs
- [#812](https://gitlab.com/meltano/meltano/issues/812) `meltano ui` will now stop stale Airflow workers when starting
- [#762](https://gitlab.com/meltano/meltano/issues/762) Added run ELT via the UI (manages multiple and simultaneous runs)
- [#232](https://gitlab.com/meltano/meltano/issues/232) Meltano now bundles Alembic migrations to support graceful database upgrades

### Changes

- [#828](https://gitlab.com/meltano/meltano/issues/828) Docker installation instructions have been dogfooded, clarified, and moved to Installation section
- [#944](https://gitlab.com/meltano/meltano/issues/944) Update the Transform step's default to "Skip"

### Fixes

- [#807](https://gitlab.com/meltano/meltano/issues/807) Fix filter input validation when editing saved filters
- [#822](https://gitlab.com/meltano/meltano/issues/822) Fix pipeline schedule naming via slugify to align with Airflow DAG naming requirements
- [#820](https://gitlab.com/meltano/meltano/issues/820) Fix `meltano select` not properly connecting to the system database
- [#787](https://gitlab.com/meltano/meltano/issues/787) Fix results sorting to support join tables
- [#832](https://gitlab.com/meltano/meltano/issues/832) Fix schedule creation endpoint to return properly typed response (this became an issue as a result of our recent case conversion interceptor)
- [#819](https://gitlab.com/meltano/meltano/issues/819) Running the Meltano UI using gunicorn will properly update the system database

## 0.33.0 - (2019-07-22)

---

### New

- [#788](https://gitlab.com/meltano/meltano/issues/788) Reydrate filters in Analyze UI after loading a saved report containing filters

### Changes

- [#804](https://gitlab.com/meltano/meltano/issues/804) Connection set in the Design view are now persistent by Design

### Fixes

- [#788](https://gitlab.com/meltano/meltano/issues/788) Properly reset the default state of the Analyze UI so stale results aren't displayed during a new analysis
- [!806](https://gitlab.com/meltano/meltano/merge_requests/806) Fix filters editing to prevent input for `is_null` and `is_not_null` while also ensuring edits to existing filter expressions types adhere to the same preventitive input.
- [#582](https://gitlab.com/meltano/meltano/issues/582) Remove the `export` statements in the default `.env` initialized by `meltano init`.
- [#816](https://gitlab.com/meltano/meltano/issues/816) Fix `meltano install` failing when connections where specified in the `meltano.yml`
- [#786](https://gitlab.com/meltano/meltano/issues/786) Fixed an issue with the SQL engine would mixup table names with join/design names
- [#808](https://gitlab.com/meltano/meltano/issues/808) Fix filter aggregate value with enforced number via `getQueryPayloadFromDesign()` as `input type="number"` only informs input keyboards on mobile, and does not enforce the Number type as expected

## 0.32.2 - (2019-07-16)

---

### New

- [#759](https://gitlab.com/meltano/meltano/issues/759) Added filtering functionality to the Analyze UI while additionally cleaning it up from a UI/UX lens

## 0.32.1 - (2019-07-15)

---

### Fixes

- [#792](https://gitlab.com/meltano/meltano/issues/792) Fix an error when trying to schedule an extractor that didn't expose a `start_date`.

## 0.32.0 - (2019-07-15)

---

### New

- [!718](https://gitlab.com/meltano/meltano/merge_requests/718) Add support for filters (WHERE and HAVING clauses) to MeltanoQuery and Meltano's SQL generation engine
- [#748](https://gitlab.com/meltano/meltano/issues/748) Added the `Connections` plugin to move the Analyze connection settings to the system database
- [#748](https://gitlab.com/meltano/meltano/issues/748) Added the `meltano config` command to manipulate a plugin's configuration

### Fixes

[!726](https://gitlab.com/meltano/meltano/merge_requests/726) Fixed InputDateIso8601's default value to align with HTML's expected empty string default

## 0.31.0 - (2019-07-08)

---

### New

- [#766](https://gitlab.com/meltano/meltano/issues/766) Add Codeowners file so that the "approvers" section on MRs is more useful for contributors
- [#750](https://gitlab.com/meltano/meltano/issues/750) Various UX updates (mostly tooltips) to make the configuration UI for scheduling orchestration easier to understand
- [#739](https://gitlab.com/meltano/meltano/issues/739) Updated `discovery.yml` for better consistency of UI order within each connector's settings (authentication -> contextual -> start/end dates). Improved various settings' `kind`, `label`, and `description`. Added a `documentation` prop to provide a documentation link for involved settings (temp until we have better first class support for more complex setting types)

### Fixes

- [#737](https://gitlab.com/meltano/meltano/issues/737) Fixed UI flash for connector settings when installation is complete but `configSettings` has yet to be set
- [#751](https://gitlab.com/meltano/meltano/issues/751) Fixed the Orchestrations view by properly checking if Airflow is installed so the correct directions display to the user

## 0.30.0 - (2019-07-01)

---

### New

- [#736](https://gitlab.com/meltano/meltano/issues/736) Add "Cancel", "Next", and a message to the entities UI when an extractor doesn't support discovery and thus entity selection
- [#730](https://gitlab.com/meltano/meltano/issues/730) Updated Analyze Models page UI with improved content organization so it is easier to use
- [#710](https://gitlab.com/meltano/meltano/issues/710) Updated connector (extractor and loader) settings with specific control type (text, password, email, boolean, and date) per setting, added form validation, and added an inference by default for password and token fields as a protective measure
- [#719](https://gitlab.com/meltano/meltano/issues/719) Added InputDateIso8601.vue component to standardize date inputs in the UI while ensuring the model data remains in Iso8601 format on the frontend.
- [#643](https://gitlab.com/meltano/meltano/issues/643) Updated `minimallyValidated` computeds so that new users are intentionally funneled through the pipelines ELT setup UI (previously they could skip past required steps)
- [#752](https://gitlab.com/meltano/meltano/issues/752) Fix the schedule having no start_date when the extractor didn't expose a `start_date` setting

### Fixes

- [!703](https://gitlab.com/meltano/meltano/merge_requests/703) Fix `ScheduleService` instantiation due to signature refactor

## 0.29.0 - (2019-06-24)

---

### New

- [#724](https://gitlab.com/meltano/meltano/issues/724) Add the `model-gitlab-ultimate` plugin to Meltano. It includes .m5o files for analyzing data available for Gitlab Ultimate or Gitlab.com Gold accounts (e.g. Epics, Epic Issues, etc) fetched using the Gitlab API. Repository used: https://gitlab.com/meltano/model-gitlab-ultimate
- [#723](https://gitlab.com/meltano/meltano/issues/723) Add proper signage and dedicated sub-navigation area in views/pages. Standardized the view -> sub-view markup relationships for consistent layout. Directory refactoring for improved organization.
- [#612](https://gitlab.com/meltano/meltano/issues/612) Move the plugins' configuration to the database, enabling configuration from the UI

### Changes

- [#636](https://gitlab.com/meltano/meltano/issues/636) Refactored connector logo related logic into a ConnectorLogo component for code cleanliness, reusability, and standardization
- [#728](https://gitlab.com/meltano/meltano/issues/728) Change error notification button link to open the bugs issue template

### Fixes

- [#718](https://gitlab.com/meltano/meltano/issues/718) Fix dynamically disabled transforms always running. Transforms can now be dynamically disabled inside a dbt package and Meltano will respect that. It will also respect you and your time.
- [#684](https://gitlab.com/meltano/meltano/issues/684) Enables WAL on SQLite to handle concurrent processes gracefully
- [#732](https://gitlab.com/meltano/meltano/issues/732) Fix plugin installation progress bar that wasn't updating upon installation completion

## 0.28.0 - (2019-06-17)

---

### New

- [!683](https://gitlab.com/meltano/meltano/issues/683) Add `--start-date` to `meltano schedule` to give the control over the catch up logic to the users
- [#651](https://gitlab.com/meltano/meltano/issues/651) Added model installation in the Analyze UI to bypass an otherwise "back to the CLI step"
- [#676](https://gitlab.com/meltano/meltano/issues/676) Add pipeline schedule UI for viewing and saving pipeline schedules for downstream use by Airflow/Orchestration

### Changes

- [#708](https://gitlab.com/meltano/meltano/issues/708) Enable `tap-gitlab` to run using Gitlab Ultimate and Gitlab.com Gold accounts and extract Epics and Epic Issues.
- [#711](https://gitlab.com/meltano/meltano/issues/711) Add new call to action for submitting an issue on docs site
- [#717](https://gitlab.com/meltano/meltano/issues/717) Enable `dbt-tap-gitlab` to run using Gitlab Ultimate and Gitlab.com Gold accounts and generate transformed tables that depend on Epics and Epic Issues.

### Fixes

- [#716](https://gitlab.com/meltano/meltano/issues/716) Fix entities UI so only installed extractors can edit selections
- [#715](https://gitlab.com/meltano/meltano/issues/715) Remove reimport of Bulma in `/orchestration` route to fix borked styling

## 0.27.0 - (2019-06-10)

---

### New

- [!640](https://gitlab.com/meltano/meltano/merge_requests/640) Google Analytics logo addition for recent tap-google-analytics Extractor addition
- [#671](https://gitlab.com/meltano/meltano/issues/671) Add the `tap-google-analytics` transform to Meltano. It is using the dbt package defined in https://gitlab.com/meltano/dbt-tap-google-analytics
- [#672](https://gitlab.com/meltano/meltano/issues/672) Add the `model-google-analytics` plugin to Meltano. It includes .m5o files for analyzing data fetched from the Google Analytics Reporting API. Repository used: https://gitlab.com/meltano/model-google-analytics
- [#687](https://gitlab.com/meltano/meltano/issues/687) Implemented a killswitch to prevent undefined behaviors when a Meltano project is not compatible with the installed `meltano` version

### Fixes

- [#661](https://gitlab.com/meltano/meltano/issues/661) Fixed empty UI for extractors that lack configuration settings by providing feedback message with actionable next steps
- [#663](https://gitlab.com/meltano/meltano/issues/663) Fixed Airflow error when advancing to Orchestration step after installing and saving a Loader configuration
- [#254](https://gitlab.com/meltano/meltano/issues/254) Fixed `meltano init` not working on terminal with cp1252 encoding
- [#254](https://gitlab.com/meltano/meltano/issues/254) Fixed `meltano add/install` crashing on Windows
- [#664](https://gitlab.com/meltano/meltano/issues/664) Minor CSS fix ensuring Airflow UI height is usable (side-effect of recent reparenting)
- [#679](https://gitlab.com/meltano/meltano/issues/679) Fix an issue with `meltano select` emitting duplicate properties when the property used the `anyOf` type
- [#650](https://gitlab.com/meltano/meltano/issues/650) Add `MELTANO_DISABLE_TRACKING` environment variable to disable all tracking
- [#670](https://gitlab.com/meltano/meltano/issues/670) Update tests to not send tracking events

## 0.26.0 - (2019-06-03)

---

### New

- [#603](https://gitlab.com/meltano/meltano/issues/603) `meltano select` now supports raw JSON Schema as a valid Catalog
- [#537](https://gitlab.com/meltano/meltano/issues/537) Add Extractor for Google Analytics (`tap-google-analytics`) to Meltano. It uses the tap defined in https://gitlab.com/meltano/tap-google-analytics/

### Changes

- [#621](https://gitlab.com/meltano/meltano/issues/621) Added new tutorial for tap-gitlab
- [#657](https://gitlab.com/meltano/meltano/issues/657) Update Analyze page to have single purpose views

### Fixes

- [#645](https://gitlab.com/meltano/meltano/issues/645) Fixed confusion around Loader Settings and Analytics DB Connector Settings
- [#580](https://gitlab.com/meltano/meltano/issues/580) Fixed `project_compiler` so the Analyze page can properly display custom topics
- [#658](https://gitlab.com/meltano/meltano/issues/658) Fixed the Analyze page when no models are present
- [#603](https://gitlab.com/meltano/meltano/issues/603) Fix an issue where `meltano select` would incorrectly report properties as excluded
- [#603](https://gitlab.com/meltano/meltano/issues/603) Fix an issue where `meltano select` incorrectly flatten nested properties
- [#553](https://gitlab.com/meltano/meltano/issues/553) Fix an issue where running `meltano select --list` for the first time would incorrectly report properties

### Break

## 0.25.0 - (2019-05-28)

---

### New

- [#586](https://gitlab.com/meltano/meltano/issues/586) `meltano ui` now automatically start Airflow if installed; Airflow UI available at `Orchestration`.
- [#592](https://gitlab.com/meltano/meltano/issues/592) Added baseline UX feedback via toast for uncaught API response errors with a link to "Submit Bug"
- [#642](https://gitlab.com/meltano/meltano/issues/642) Improved UX during extractor plugin installation so settings can be configured _during_ installation as opposed to waiting for the (typically lengthy) install to complete
- [!647](https://gitlab.com/meltano/meltano/merge_requests/647) Added preloader for occasional lengthy extractor loading and added feedback for lengthy entities loading
- [#645](https://gitlab.com/meltano/meltano/issues/645) Added an Analyze landing page to facilitate future sub-UIs including the Analyze database settings; Added proper Loader Settings UI.

### Fixes

- [#645](https://gitlab.com/meltano/meltano/issues/645) Fixed confusion around Loader Settings and Analyze database settings

## 0.24.0 - (2019-05-06)

---

### New

- [#622](https://gitlab.com/meltano/meltano/issues/622) Added ELT flow UI Routes & Deep Linking to advance user through next steps after each step's save condition vs. requiring them to manually click the next step to advance
- [#598](https://gitlab.com/meltano/meltano/issues/598) Updated color and greyscale use in the context of navigation and interactive elements to better communicate UI hierarchy
- [#607](https://gitlab.com/meltano/meltano/issues/607) Add "All/Default/Custom" button bar UI for improved entities selection UX
- [#32](https://gitlab.com/meltano/meltano-marketing/issues/32) Integrate Algolia Search for docs
- [#590](https://gitlab.com/meltano/meltano/issues/590) Add documentation for deploying Meltano in ECS
- [#628](https://gitlab.com/meltano/meltano/issues/628) Add documentation for tap-mongodb
- [!605](https://gitlab.com/meltano/meltano/merge_requests/605) Added tooltips for areas of UI that are WIP for better communication of a feature's status

### Changes

- [375](https://gitlab.com/meltano/meltano/issues/375) Meltano can now run on any host/port

### Fixes

- [#595](https://gitlab.com/meltano/meltano/issues/595) Fix `meltano invoke` not working properly with `dbt`
- [#606](https://gitlab.com/meltano/meltano/issues/606) Fix `SingerRunner.bookmark_state()` to properly handle and store the state output from Targets as defined in the Singer.io Spec.

## 0.23.0 - (2019-04-29)

---

### New

- [#32](https://gitlab.com/meltano/meltano-marketing/issues/32) Integrate Algolia Search for docs

### Changes

- [#522](https://gitlab.com/meltano/meltano/issues/522) Update Carbon tutorial with new instructions and screenshots

## 0.22.0 - (2019-04-24)

---

### New

- [#477](https://gitlab.com/meltano/meltano/issues/477) Add ability for users to sign up for email newsletters
- [!580](https://gitlab.com/meltano/meltano/merge_requests/580) Add sorting to plugins for improved UX, both UI via extractors/loaders/etc. and `meltano discover all` benefit from sorted results
- [!528](https://gitlab.com/meltano/meltano/issues/528) Add documentation for RBAC alpha feature and environment variables

### Changes

- [#588](https://gitlab.com/meltano/meltano/issues/588) Updated core navigation and depth hierarchy styling to facilitate main user flow and improved information architecture
- [#591](https://gitlab.com/meltano/meltano/issues/591) Revert #484: remove `meltano ui` being run outside a Meltano project.
- [#584](https://gitlab.com/meltano/meltano/issues/584) Initial v1 for enabling user to setup ELT linearly through the UI via a guided sequence of steps

### Fixes

- [#600](https://gitlab.com/meltano/meltano/issues/600) Fix a bug with meltano select when the extractor would output an invalid schema
- [#597](https://gitlab.com/meltano/meltano/issues/597) Automatically open the browser when `meltano ui` is run

## 0.21.0 - (2019-04-23)

---

### New

- [#477](https://gitlab.com/meltano/meltano/issues/477) Add ability for users to sign up for email newsletters

### Changes

- [#591](https://gitlab.com/meltano/meltano/issues/591) Revert #484: remove `meltano ui` being run outside a Meltano project.

## 0.20.0 - (2019-04-15)

---

### New

- Add documentation on custom transformations and models. Link to Tutorial: https://www.meltano.com/tutorials/create-custom-transforms-and-models.html

## 0.19.1 - (2019-04-10)

---

### New

- [#539](https://gitlab.com/meltano/meltano/issues/539) Add Tutorial for "Using Jupyter Notebooks" with Meltano
- [#534](https://gitlab.com/meltano/meltano/issues/534) Add UI entity selection for a given extractor
- [#520](https://gitlab.com/meltano/meltano/issues/520) Add v1 UI for extractor connector settings
- [#486](https://gitlab.com/meltano/meltano/issues/486) Add the `model-gitlab` plugin to Meltano. It includes .m5o files for analyzing data fetched using the Gitlab API. Repository used: https://gitlab.com/meltano/model-gitlab
- [#500](https://gitlab.com/meltano/meltano/issues/500) Add the `model-stripe` plugin to Meltano. It includes .m5o files for analyzing data fetched using the Stripe API. Repository used: https://gitlab.com/meltano/model-stripe
- [#440](https://gitlab.com/meltano/meltano/issues/440) Add the `model-zuora` plugin to Meltano. It includes .m5o files for analyzing data fetched using the Zuora API. Repository used: https://gitlab.com/meltano/model-zuora
- [#541](https://gitlab.com/meltano/meltano/issues/541) Add a 404 page for missing routes on the web app

### Fixes

- [#576](https://gitlab.com/meltano/meltano/issues/576) Fix switching between designs now works
- [#555](https://gitlab.com/meltano/meltano/issues/555) Fix `meltano discover` improperly displaying plugins
- [#530](https://gitlab.com/meltano/meltano/issues/530) Fix query generation for star schemas
- [#575](https://gitlab.com/meltano/meltano/issues/575) Move Airflow configuration to .meltano/run/airflow
- [#571](https://gitlab.com/meltano/meltano/issues/571) Fix various routing and API endpoint issues related to recent `projects` addition

## 0.19.0 - (2019-04-08)

---

### New

- [#513](https://gitlab.com/meltano/meltano/issues/513) Added initial e2e tests for the UI
- [#431](https://gitlab.com/meltano/meltano/issues/431) Add the `tap-zendesk` transform to Meltano. It is using the dbt package defined in https://gitlab.com/meltano/dbt-tap-zendesk
- [484](https://gitlab.com/meltano/meltano/issues/484) Updated `meltano ui` to automatically launch the UI, and projects from the UI (previously only an option in the CLI)
- [#327](https://gitlab.com/meltano/meltano/issues/327) Add `meltano add --custom` switch to enable integration of custom plugins
- [#540](https://gitlab.com/meltano/meltano/issues/540) Add CHANGELOG link in intro section of the docs
- [#431](https://gitlab.com/meltano/meltano/issues/431) Add the `model-zendesk` plugin to Meltano. It includes .m5o files for analyzing data fetched using the Zendesk API. Repository used: https://gitlab.com/meltano/model-zendesk
- [!544](https://gitlab.com/meltano/meltano/merge_requests/544) Add support for extracting data from CSV files by adding [tap-csv](https://gitlab.com/meltano/tap-csv) to Meltano
- [#514](https://gitlab.com/meltano/meltano/issues/514) Add 'airflow' orchestrators plugin to enable scheduling
- Add the `tap-zuora` transform to Meltano. It is using the dbt package defined in https://gitlab.com/meltano/dbt-tap-zuora

### Changes

- [#455](https://gitlab.com/meltano/meltano/issues/455) Add documentation about `target-snowflake`

### Fixes

- [#507](https://gitlab.com/meltano/meltano/issues/507) Ensure design name and table name don't need to match so multiple designs can leverage a single base table
- [#551](https://gitlab.com/meltano/meltano/issues/551) Fix HDA queries generated when an attribute is used both as a column and as an aggregate.
- [#559](https://gitlab.com/meltano/meltano/issues/559) Add support for running custom transforms for taps without default dbt transforms.

## 0.18.0 - (2019-04-02)

---

### New

- [#432](https://gitlab.com/meltano/meltano/issues/432) Add the `tap-zuora` transform to Meltano. It is using the dbt package defined in https://gitlab.com/meltano/dbt-tap-zuora

### Changes

- Remove Snowflake references from advanced tutorial.
- [#2 dbt-tap-zuora](https://gitlab.com/meltano/dbt-tap-zuora/issues/2) Remove custom SFDC related attributes from Zuora Account and Subscription Models
- Update [Contributing - Code Style](https://meltano.com/docs/contributing.html#code-style) documentation to including **pycache** troubleshooting

### Fixes

- [#529](https://gitlab.com/meltano/meltano/issues/529) Resolve "SFDC Tutorial - ELT Fails due to invalid schema.yml" by [#4 dbt-tap-salesforce](https://gitlab.com/meltano/dbt-tap-salesforce/issues/4) removing the schema.yml files from the dbt models for tap-salesforce.
- [#502](https://gitlab.com/meltano/meltano/issues/502) Fix the situation where an m5o has no joins, the design still will work.

## 0.17.0 - (2019-03-25)

---

### New

- [#485](https://gitlab.com/meltano/meltano/issues/485) Added various UI unit tests to the Analyze page
- [#370](https://gitlab.com/meltano/meltano/issues/370) Enabled authorization using role-based access control for Designs and Reports

### Changes

- [#283](https://gitlab.com/meltano/meltano/issues/283) Silence pip's output when there is not error
- [#468](https://gitlab.com/meltano/meltano/issues/468) Added reminder in docs regarding the need for `source venv/bin/activate` in various situations and added minor copy updates

### Fixes

- [#433](https://gitlab.com/meltano/meltano/issues/433) Add the `sandbox` configuration to `tap-zuora`.
- [#501](https://gitlab.com/meltano/meltano/issues/501) Fix `meltano ui` crashing when the OS ran out of file watcher.
- [#510](https://gitlab.com/meltano/meltano/issues/510) Fix an issue when finding the current Meltano project in a multi-threaded environment.
- [#494](https://gitlab.com/meltano/meltano/issues/494) Improved documentation around tutorials and Meltano requirements
- [#492](https://gitlab.com/meltano/meltano/issues/492) A few small contextual additions to help streamline the release process
- [#503](https://gitlab.com/meltano/meltano/issues/503) Fix a frontend sorting issue so the backend can properly generate an up-to-date query

## 0.16.0 - (2019-03-18)

---

### New

- Add support for extracting data from Gitlab through the updated tap-gitlab (https://gitlab.com/meltano/tap-gitlab)
- Add the `tap-gitlab` transform to Meltano. It is using the dbt package defined in https://gitlab.com/meltano/dbt-tap-gitlab
- Add "Copy to Clipboard" functionality to code block snippets in the documentation
- Add the `tap-stripe` transform to Meltano. It is using the dbt package defined in https://gitlab.com/meltano/dbt-tap-stripe
- Add new command `meltano add model [name_of_model]`
- Add models to the available plugins

### Changes

- Various documentation [installation and tutorial improvements](https://gitlab.com/meltano/meltano/issues/467#note_149858308)
- Added troubleshooting button to help users add context to a pre-filled bug issue

### Fixes

- Fix the API database being mislocated
- Replaced the stale Meltano UI example image in the Carbon Emissions tutorial
- 473: Fix the docker image (meltano/meltano) from failing to expose the API

## 0.15.1 - (2019-03-12)

---

### Fixes

- locks down dependencies for issues with sqlalchemy snowflake connector

## 0.15.0 - (2019-03-11)

---

### New

- Add Salesforce Tutorial to the docs
- Add documentation for the permissions command
- Add tracking for the `meltano ui` command

### Fixes

- Updated analytics to properly recognize SPA route changes as pageview changes

## 0.14.0 - (2019-03-04)

---

### New

- Update stages table style in docs
- Add custom transforms and models tutorial to the docs

### Changes

- Add api/v1 to every route
- Update DbtService to always include the my_meltano_project model when transform runs

### Fixes

- Resolved duplicate display issue of Dashboards and Reports on the Files page
- Removed legacy `carbon.dashboard.m5o` (regression from merge)
- Updated dashboards and reports to use UI-friendly name vs slugified name
- Fix minor clipped display issue of right panel on `/settings/database`
- Fix minor display spacing in left panel of Settings
- Fix dashboard page to properly display a previously active dashboard's updated reports
- Fix pre-selected selections for join aggregates when loading a report
- Fix charts to display multiple aggregates (v1)
- Fix 404 errors when refreshing the frontend
- Fix a regression where the Topics would not be shown in the Files page

## 0.13.0 - (2019-02-25)

---

### New

- Add the `tap-salesforce` transform to Meltano. It is using the dbt package defined in https://gitlab.com/meltano/dbt-tap-salesforce
- Add m5o model and tables for tap-salesforce
- Updated the deep-link icon (for Dashboards/Reports on the Files page)

### Changes

- Polished the RBAC view, making it clearer the feature is experimental.
- Rename "Models" to "Topics"
- Use the current connection's schema when generating queries at run time for Postgres Connections.
- Add support for multiple Aggregates over the same attribute when generating HDA queries.

## 0.12.0 - (2019-02-21)

---

### New

- UI cleanup across routes (Analyze focus) and baseline polish to mitigate "that looks off comments"
- Update installation and contributing docs
- Meltano implement role-based access control - [!368](https://gitlab.com/meltano/meltano/merge_requests/368)
- Add version CLI commands for checking current Meltano version
- Add deep linking to dashboards
- Add deep linking to reports

### Fixes

- Fixed a problem when environment variables where used as default values for the CLI - [!390](https://gitlab.com/meltano/meltano/merge_requests/390)
- Fixed dashboards initial load issue due to legacy (and empty) `carbon.dashboard.m5o` file
- New standardized approach for `.m5o` id generation (will need to remove any dashboard.m5o and report.m5o)

## 0.11.0 - (2019-02-19)

---

### New

- Update installation and contributing docs
- Add support for generating Hyper Dimensional Aggregates (HDA)
- Add internal Meltano classes for representing and managing Designs, Table, Column, Aggregate, Definitions, and Query definitions

### Changes

- Move core functionality out of `api/controllers` to `/core/m5o` (for m5o and m5oc management) and `/core/sql` (for anything related to sql generation)

### Fixes

- Fixed a problem when environment variables where used as default values for the CLI - [!390](https://gitlab.com/meltano/meltano/merge_requests/390)

## 0.10.0 - (2019-02-12)

---

### New

- Add gunicorn support for Meltano UI as a WSGI application - [!377](https://gitlab.com/meltano/meltano/merge_requests/377)
- Meltano will now generate the minimal joins when building SQL queries - [!382](https://gitlab.com/meltano/meltano/merge_requests/382)

### Changes

- Add analytics to authentication page
- Meltano will now use SQLite for the job log. See https://meltano.com/docs/architecture.html#job-logging for more details.
- Removed manual `source .env` step in favor of it running automatically

### Fixes

- Meltano will correctly source the `.env`
- fixed charts to render as previously they were blank
- Fixed Analyze button groupd CSS to align as a single row

### Breaks

- Meltano will now use SQLite for the job log. See https://meltano.com/docs/architecture.html#job-logging for more details.
- URL routing updates ('/model' to '/files', removed currently unused '/extract', '/load', '/transform' and '/project/new')

## 0.9.0 - (2019-02-05)

---

### New

- add ability to save reports
- add ability to update an active report during analysis
- add ability to load reports
- add dashboards page and related add/remove report functionality

### Changes

- Generate default `Meltano UI` connection for the `meltano.db` SQLite DB when a new project is created with `meltano init`
- updated main navigation to Files, Analysis, and Dashboards
- Update the `meltano permissions grant` command to fetch the existing permissions from the Snowflake server and only return sql commands for permissions not already assigned
- Add `--diff` option to the `meltano permissions grant` command to get a full diff with the permissions already assigned and new ones that must be assigned

### Fixes

- Entry model definition correctly defines `region_id`.
- Updated the Fundamentals documentation section regarding reports
- Fixed Files page for empty state of Dashboards and Reports
- Fixed Analyze page's left column to accurately preselect columns and aggregates after loading a report

## 0.8.0 - (2019-01-29)

---

### New

- Add tracking of anonymous `meltano cli` usage stats to Meltano's Google Analytics Account
- Add `project_config.yml` to all meltano projects to store concent for anonymous usage tracking and the project's UUID

### Changes

- Add `--no_usage_stats` option to `meltano init <project_name>` to allow users to opt-out from anonymous usage stats tracking
- Bundled Meltano models are now SQLite compatible.

## 0.7.0 - (2019-01-22)

---

### New

- Added basic authentication support for meltano ui.
- Meltano will now automatically source the .env
- Updated docs with `.m5o` authoring requirements and examples
- add support for timeframes in tables
- add basic analytics to understand usage
- add disabled UI for the lack of timeframes support in sqlite
- update Results vs. SQL UI focus based on a results response or query update respectively

### Changes

- Meltano will now discover components based on `https://meltano.com/discovery.yml`
- sample designs are now packaged with meltano

### Fixes

- Updated mobile menu to work as expected
- Updated tutorial docs with improved CLI commands and fixed the host setting to `localhost`

## 0.6.1 - (2019-01-15)

---

## 0.6.0 - (2019-01-15)

---

### New

- add new command `meltano add transform [name_of_dbt_transformation]`
- add transforms to the available plugins

### Changes

- Auto install missing plugins when `meltano elt` runs
- Terminology updates for simpler understanding

### Fixes

- Edit links on the bottom of doc pages are working now

### Breaks

- Updated docs tutorial bullet regarding inaccurate "Validate" button

## 0.5.0 - (2019-01-09)

---

### New

- ensure `meltano init <project-name>` runs on windows
- settings ui now provides sqlite-specific controls for sqlite dialect
- add `target-sqlite` to available loaders for meltano projects
- add new command `meltano add transformer [name_of_plugin]`
- add transformers (dbt) to the available plugins

### Changes

- extractors and loaders are arguments in the elt command instead of options
- `meltano www` is now `meltano ui`
- remove dbt installation from `meltano init`
- move everything dbt related under `transform/`
- update `meltano elt` to not run transforms by default
- update `meltano elt` to auto generate the job_id (job_id has been converted to an optional argument)

### Fixes

- left joins now work correctly in analyze.
- fixed broken sql toggles in analyze view
- fixed sql output based on sql toggles in analyze view

## 0.4.0 - (2019-01-03)

---

### New

- add Using Superset with Meltano documentation

## 0.3.3 - (2018-12-21)

---

## 0.3.2 - (2018-12-21)

---

## 0.3.1 - (2018-12-21)

---

### Changes

- add default models for 'tap-carbon-intensity'.
- Meltano Analyze is now part of the package.
- removes database dependency from Meltano Analyze and uses .ma files
- update the error message when using Meltano from outside a project - [!238](https://gitlab.com/meltano/meltano/merge_requests/238)

## 0.3.0 - (2018-12-18)

---

### New

- updated Settings view so each database connection can be independently disconnected
- add `meltano select` to manage what is extracted by a tap.

### Changes

- documentation site will utilize a new static site generation tool called VuePress

- meltano.com will be deployed from the meltano repo

### Fixes

- model dropdown now updates when updating database (no longer requires page refresh)
- prevent model duplication that previously occurred after subsequent "Update Database" clicks

## 0.2.2 - (2018-12-11)

---

### Changes

- documentation site will utilize a new static site generation tool called VuePress
- first iteration of joins (working on a small scale)

## 0.2.1 - (2018-12-06)

---

### Fixes

- resolve version conflict for `idna==2.7`
- fix the `discover` command in the docker images
- fix the `add` command in the docker images
- fix module not found for meltano.core.permissions.utils

## 0.2.0 - (2018-12-04)

---

### New

- add `meltano permissions grant` command for generating permission queries for Postgres and Snowflake - [!90](https://gitlab.com/meltano/meltano/merge_requests/90)
- add 'tap-stripe' to the discovery

### Changes

- demo with [carbon intensity](https://gitlab.com/meltano/tap-carbon-intensity), no API keys needed
- .ma file extension WIP as alternative to lkml

### Fixes

- fix order in Meltano Analyze

## 0.1.4 - (2018-11-27)

### Fixes

- add default values for the 'www' command - [!185](https://gitlab.com/meltano/meltano/merge_requests/185)
- add CHANGELOG.md
- fix a problem with autodiscovery on taps - [!180](https://gitlab.com/meltano/meltano/merge_requests/180)

### Changes

- move the 'api' extra package into the default package
- add 'tap-fastly' to the discovery

---

## 0.1.3

### Changes

- remove `setuptools>=40` dependency
- `meltano` CLI is now in the `meltano` package

## 0.1.2

### Fixes

- target output state is now saved asynchronously

## 0.1.1

### Changes

- initial release<|MERGE_RESOLUTION|>--- conflicted
+++ resolved
@@ -16,12 +16,9 @@
 
 ### Fixes
 
-<<<<<<< HEAD
 - [#1439](https://gitlab.com/meltano/meltano/issues/1439) Fix relative elapsed time since last run time display in the Pipelines UI
 - [#1441](https://gitlab.com/meltano/meltano/issues/1441) Fix auto advance to "Create Pipeline" when coming from "Load" step (previously "Transform" step, but this has been removed from the UI)
-=======
 - [#1440](https://gitlab.com/meltano/meltano/issues/1440) Allow installed plugins to appear in UI even if hidden in configuration
->>>>>>> 2515e14e
 
 ### Breaks
 
