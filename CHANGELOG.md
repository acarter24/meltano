--- conflicted
+++ resolved
@@ -11,11 +11,8 @@
 
 ### Changes
 
-<<<<<<< HEAD
 - [#1852](https://gitlab.com/meltano/meltano/-/issues/1852) Move Pipelines after Connections in navbar
-=======
 - [#1850](https://gitlab.com/meltano/meltano/-/issues/1850) Rename Connections tab "Connection" and "Pipeline" buttons to "Edit Connection", and "View Pipeline"
->>>>>>> 169831c6
 
 ### Fixes
 
