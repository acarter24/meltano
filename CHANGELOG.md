--- conflicted
+++ resolved
@@ -14,12 +14,9 @@
 
 ### Changes
 
-<<<<<<< HEAD
 - [#1480](https://gitlab.com/meltano/meltano/issues/1480) Add schema revocations for roles in the `meltano permissions` command
-=======
 - [#1458](https://gitlab.com/meltano/meltano/issues/1458) Remove tap-carbon-intensity-sqlite model from default installation
 - [#1458](https://gitlab.com/meltano/meltano/issues/1458) Update docs to reflect new getting started path and updated screenshots
->>>>>>> 85159498
 
 ### Fixes
 
@@ -49,7 +46,6 @@
 
 ### Changes
 
-<<<<<<< HEAD
 - [#1424](https://gitlab.com/meltano/meltano/issues/1424) Update pipeline elapsed time display to be more human friendly
 
 ### Fixes
@@ -59,8 +55,6 @@
 
 ### Breaks
 
-=======
->>>>>>> 85159498
 ## 1.14.1 - (2020-01-06)
 
 ---
@@ -69,11 +63,8 @@
 
 - [#1520](https://gitlab.com/meltano/meltano/issues/1520) Fix bug when updating a dashboard that could undesirably overwrite another existing dashboard
 
-<<<<<<< HEAD
 ### Breaks
 
-=======
->>>>>>> 85159498
 ## 1.14.0 - (2019-12-30)
 
 ---
