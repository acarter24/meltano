# CHANGELOG

All notable changes to this project will be documented in this file.
This project adheres to [Semantic Versioning](http://semver.org/) and [Keep a Changelog](http://keepachangelog.com/).

## Unreleased

---

### New

### Changes

<<<<<<< HEAD
- [#1435](https://gitlab.com/meltano/meltano/issues/1435) Change "Model" to "Analyze" so the Pipeline CTA is actionable and less abstract
=======
- [#1432](https://gitlab.com/meltano/meltano/issues/1432) Changed "Close" to "Back" in Log Modal to help mitigate "Am I ending the pipeline?" concerns
>>>>>>> 881099a7

### Fixes

### Breaks

## 1.11.1 - (2019-12-12)

---

### New

- [#1351](https://gitlab.com/meltano/meltano/issues/1351) Add "Create Meltano Account" promo for `meltano.meltanodata.com`
- [#1055](https://gitlab.com/meltano/meltano/issues/1055) Add "Disable" button to Tracking Acknowledgment toast so user's can opt-out from the UI
- [#1408](https://gitlab.com/meltano/meltano/issues/1408) Add "Last Run" context to each pipeline
- [#1408](https://gitlab.com/meltano/meltano/issues/1408) Add "Started At", "Ended At", and "Elapsed" to Job Log modal
- [#1390](https://gitlab.com/meltano/meltano/issues/1390) Display of extractors and loaders can now be configured through the `hidden` property in `discovery.yml`

### Changes

- [#1398](https://gitlab.com/meltano/meltano/issues/1398) Update default Transform from "Skip" to "Run"
- [#1406](https://gitlab.com/meltano/meltano/issues/1406) Update Analyze Query section CSS for improved UX (visually improved organization and scanability)
- [#1417](https://gitlab.com/meltano/meltano/issues/1417) Update SCSS variable usage in components for SSOT styling
- [#1408](https://gitlab.com/meltano/meltano/issues/1408) Updated date and time displays to be human-friendly (`moment.js`)
- [#1268](https://gitlab.com/meltano/meltano/issues/1268) Remove Transform step from UI (Create Schedule still allows choosing "Skip" or "Only" but will intelligently default to "Skip" or "Run")

## 1.11.0 - (2019-12-09)

---

### New

- [#1361](https://gitlab.com/meltano/meltano/issues/1361) Add `kind: hidden` to `discovery.yml` so certain connector settings can validate with a default `value` but remain hidden from the user for improved UX

### Changes

- [#1389](https://gitlab.com/meltano/meltano/issues/1389) Temporary Profiles feature removal (conditionally removed if 2+ profiles not already created so existing users can continue using multiple profiles if created)

### Fixes

- [#1401](https://gitlab.com/meltano/meltano/issues/1401) Fix double instance of self hosted CTA on desktop sites

## 1.10.2 - (2019-12-06)

---

### Changes

- [#1371](https://gitlab.com/meltano/meltano/issues/1371) Provide more specific instructions for Google Analytics configuration
- [#1381](https://gitlab.com/meltano/meltano/issues/1381) Update the default directory for client_secrets.json for the Google Analytics Extractor to be located under the extract/ directory and not the project's root.
- [#1345](https://gitlab.com/meltano/meltano/issues/1345) Update the documentation for the [Salesforce Extractor](https://www.meltano.com/plugins/extractors/salesforce.html) to contain additional information on Security Tokens
- [#1383](https://gitlab.com/meltano/meltano/issues/1383) Add CTA for hosted solution signup to navigation

### Fixes

- [#1379](https://gitlab.com/meltano/meltano/issues/1379) Fix an issue with Airflow scheduling too many jobs.
- [#1386](https://gitlab.com/meltano/meltano/issues/1386) Fix connector modal clipping issue where small browser heights prevented accessing the "Save" area

### Breaks

## 1.10.1 - (2019-12-05)

---

### Changes

- [#1373](https://gitlab.com/meltano/meltano/issues/1373) Update MeltanoData deletion process with 1Password
- [#1373](https://gitlab.com/meltano/meltano/issues/1373) Update Analyze dropdown as scrollable to better display model CTAs (scrollable dropdown vs. scrolling entire page)

### Fixes

- [#1373](https://gitlab.com/meltano/meltano/issues/1373) Fix formatting on custom containers in MeltanoData guide

## 1.10.0 - (2019-12-04)

---

### New

- [#1343](https://gitlab.com/meltano/meltano/issues/1343) Add current Meltano version to main navigation

### Changes

- [#1358](https://gitlab.com/meltano/meltano/issues/1358) Update MeltanoData guide with maintenance and debugging instructions
- [#1337](https://gitlab.com/meltano/meltano/issues/1337) Add CTA to installations for free hosted dashboards
- [#1365](https://gitlab.com/meltano/meltano/issues/1365) Add process for deleting meltanodata instances
- [#1340](https://gitlab.com/meltano/meltano/issues/1340) Update connector settings UI to communicate the required status of each setting
- [#1357](https://gitlab.com/meltano/meltano/issues/1357) Update LogModal Analyze CTAs so Analyze can preselect the correct loader for a given analysis

### Fixes

- [#1364](https://gitlab.com/meltano/meltano/issues/1364) Fix instructions to SSH into MeltanoData.com instance

## 1.9.1 - (2019-12-04)

---

### Fixes

- [#1355](https://gitlab.com/meltano/meltano/issues/1355) Upgrade version of `discovery.yml` so that not upgraded Meltano instances with a pre v1.9.0 Meltano version do not break.

## 1.9.0 - (2019-12-03)

---

### New

- [marketing#103](https://gitlab.com/meltano/meltano-marketing/issues/103) Add Google Site Verification token to site
- [#1346](https://gitlab.com/meltano/meltano/issues/1346) Add new tutorial for using FileZilla with a Meltano project
- [#1292](https://gitlab.com/meltano/meltano/issues/1292) Add guide for setting up Meltano projects on meltanodata.com

### Changes

- [#1341](https://gitlab.com/meltano/meltano/issues/1341) Various `discovery.yml` and connector configuration UI updates to improve UX.
- [#1341](https://gitlab.com/meltano/meltano/issues/1341) Updated documentation to communicate the various optional settings of a connector

### Fixes

- [#1334](https://gitlab.com/meltano/meltano/issues/1334) Fix automatic population of airflow.cfg after installation
- [#1344](https://gitlab.com/meltano/meltano/issues/1344) Fix an ELT automatic discovery error when running Meltano on Python3.6

## 1.8.0 - (2019-12-02)

---

### New

- [#764](https://gitlab.com/meltano/meltano/issues/764) Add plugin profiles to enable multiple configurations for extractors
- [#1081](https://gitlab.com/meltano/meltano/issues/1081) Add ability to delete data pipelines
- [#1217](https://gitlab.com/meltano/meltano/issues/1217) Add "Test Connection" button to validate connection settings prior to ELT runs
- [#1236](https://gitlab.com/meltano/meltano/issues/1236) Add contextual Analyze CTAs in the Job Log UI
- [#1271](https://gitlab.com/meltano/meltano/issues/1271) Add labels in discovery.yml for easy brand definition

### Changes

- [#1323](https://gitlab.com/meltano/meltano/issues/1323) Add CTA to send users to Typeform to provide info for setting up a hosted dashboard

- [#1323](https://gitlab.com/meltano/meltano/issues/1323) Add CTA to send users to Typeform to provide info for setting up a hosted dashboard
- [#1271](https://gitlab.com/meltano/meltano/issues/1271) Improve messaging on tap and target settings modals
- [#1226](https://gitlab.com/meltano/meltano/issues/1226) Update Pipelines main navigation link to show all data pipeline schedules if that step has been reached
- [#1323](https://gitlab.com/meltano/meltano/issues/1323) Add CTA to send users to Typeform to provide info for setting up a hosted dashboard
- [#1271](https://gitlab.com/meltano/meltano/issues/1271) Improve messaging on tap and target settings modals
- [#1246](https://gitlab.com/meltano/meltano/issues/1246) Update the [Salesforce API + Postgres](https://www.meltano.com/tutorials/salesforce-and-postgres.html) Tutorial to use Meltano UI for setting up the Extractor and Loader, running the ELT pipeline and analyzing the results.

- [#1225](https://gitlab.com/meltano/meltano/issues/1225) Update dbt docs link to be conditional so the user doesn't experience 404s

## 1.7.2 - (2019-11-26)

---

### Fixes

- [#1318](https://gitlab.com/meltano/meltano/merge_requests/1318/) Pin dbt version to `v0.14.4` to address Meltano Transformation failing when using dbt `v0.15.0`

## 1.7.1 - (2019-11-25)

---

### Fixes

- [#1184](https://gitlab.com/meltano/meltano/merge_requests/1184/) Fix `contextualModels` implementation for contextual CTAs in Job Log modal

## 1.7.0 - (2019-11-25)

---

### New

- [#1236](https://gitlab.com/meltano/meltano/issues/1236) Add contextual Analyze CTAs in the Job Log UI

### Fixes

- [#1298](https://gitlab.com/meltano/meltano/issues/1298) Let default entity selection be configured in discovery.yml under `select`
- [#1298](https://gitlab.com/meltano/meltano/issues/1298) Define default entity selection for tap-salesforce
- [#1304](https://gitlab.com/meltano/meltano/issues/1304) Fix Meltano subprocess fetching large catalogs (e.g. for Salesforce) getting stuck do to the subprocess' stderr buffer filling and the process getting deadlocked.

## 1.6.0 - (2019-11-18)

---

### New

- [#1235](https://gitlab.com/meltano/meltano/issues/1235) Add help link button in the app
- [#1285](https://gitlab.com/meltano/meltano/issues/1285) Add link to YouTube guidelines for release instructions
- [#1277](https://gitlab.com/meltano/meltano/issues/1277) Move sections that don't apply to outside contributors from Contributing and Roadmap docs to Handbook: Release Process, Release Schedule, Demo Day, Speedruns, DigitalOcean Marketplace

### Changes

- [#1257](https://gitlab.com/meltano/meltano/issues/1257) Prevent modified logo file upon each build
- [#1289](https://gitlab.com/meltano/meltano/issues/1289) Dismiss all modals when using the escape key
- [#1282](https://gitlab.com/meltano/meltano/issues/1282) Remove Entity Selection from the UI (still available in CLI) and default to "All" entities for a given data source
- [#1303](https://gitlab.com/meltano/meltano/issues/1303) Update the configuration options for the Salesforce Extractor to only include relevant properties. Remove properties like the client_id that were not used for username/password authentication.
- [#1308](https://gitlab.com/meltano/meltano/issues/1308) Update the configuration options for the Marketo Extractor to use a Start Date instead of a Start Time.

### Fixes

- [#1297](https://gitlab.com/meltano/meltano/issues/1297) Get actual latest ELT job log by sorting matches by creation time with nanosecond resolution
- [#1297](https://gitlab.com/meltano/meltano/issues/1297) Fix pipeline failure caused by jobs that require true concurrency being executed on CI runners that don't

## 1.5.0 - (2019-11-11)

---

### New

- [#1222](https://gitlab.com/meltano/meltano/issues/1222) Include static application security testing (SAST) in the pipeline
- [#1164](https://gitlab.com/meltano/meltano/issues/1164) Add "transform limitations" message to Transform UI
- [#1272](https://gitlab.com/meltano/meltano/issues/1272) Add Vuepress plugin to generate a sitemap on website build
- [meltano-marketing#89](https://gitlab.com/meltano/meltano-marketing/issues/89) Adds basic title and meta descriptions to all public-facing website & documentation pages.

### Changes

- [#1239](https://gitlab.com/meltano/meltano/issues/1239) Update header buttons layout on small viewports
- [#1019](https://gitlab.com/meltano/meltano/issues/1019) Automatically update package.json file versions
- [#1253](https://gitlab.com/meltano/meltano/issues/1253) Do not allow `meltano` command invocation without any argument
- [#1192](https://gitlab.com/meltano/meltano/issues/1192) Improve helper notes associated with each Extract, Load, and Transform step to better communicate the purpose of each
- [#1201](https://gitlab.com/meltano/meltano/issues/1201) Improved "Auto Advance" messaging regarding Entity Selection. We also doubled the default toast time to improve likelihood of reading feedback.
- [#1191](https://gitlab.com/meltano/meltano/issues/1191) update Google Analytics extractor documentation to explain how to set up the Google Analytics API, and remove duplicate instructions from the [Google Analytics API + Postgres tutorial](http://meltano.com/tutorials/google-analytics-with-postgres.html#prerequisites)
- [#1199](https://gitlab.com/meltano/meltano/issues/1199) Add example and sample CSV files to the CSV extractor documentation
- [#1247](https://gitlab.com/meltano/meltano/issues/1247) Update the [Loading CSV Files to a Postgres Database](https://www.meltano.com/tutorials/csv-with-postgres.html) Tutorial to use Meltano UI for setting up the Extractor and Loader, running the ELT pipeline and analyzing the results. Also provide all the files used in the tutorial (transformations, models, etc) as downloadable files.
- [#1279] Revise ["Roadmap" section](https://meltano.com/docs/roadmap.html) of the docs with clarified persona, mission, vision, and re-order content
- [#1134](https://gitlab.com/meltano/meltano/issues/1134) Update the [GitLab API + Postgres](https://www.meltano.com/tutorials/gitlab-and-postgres.html). Include video walk-through and update the end to end flow to only use Meltano UI.
- [#95](https://gitlab.com/meltano/meltano-marketing/issues/95) Update the DigitalOcean CTA to go to the public directory page for the Meltano droplet
- [#1270](https://gitlab.com/meltano/meltano/issues/1270) Main navigation "Pipeline" to "Pipelines" to reinforce multiple vs. singular (conflicts a bit with the verb approach of the other navigation items but we think it's worth it for now)
- [#1240](https://gitlab.com/meltano/meltano/issues/1240) Provide clarity around how Airflow can be used directly in documentation and UI
- [#1263](https://gitlab.com/meltano/meltano/issues/1263) Document lack of Windows support and suggest WSL, Docker

### Fixes

- [#1259](https://gitlab.com/meltano/meltano/issues/1259) Fix `meltano elt` not properly logging errors happening in the ELT process
- [#1183](https://gitlab.com/meltano/meltano/issues/1183) Fix a race condition causing the `meltano.yml` to be empty in some occurence
- [#1258](https://gitlab.com/meltano/meltano/issues/1258) Fix format of custom extractor's capabilities in meltano.yml
- [#1215](https://gitlab.com/meltano/meltano/issues/1215) Fix intercom documentation footer overlap issue.
- [#1215](https://gitlab.com/meltano/meltano/issues/1215) Fix YouTube iframes to be responsive (resolves unwanted side-effect of horizontal scrollbar at mobile/tablet media queries)

## 1.4.0 - (2019-11-04)

---

### New

- [#1208](https://gitlab.com/meltano/meltano/issues/1208) Add description to `Plugin` definition and updated `discovery.yml` and UI to consume it
- [#1195](https://gitlab.com/meltano/meltano/issues/1195) Add temporary message in configuration communicating their global nature until "Profiles" are implemented
- [#1245](https://gitlab.com/meltano/meltano/issues/1245) Add detailed information on the documentation about events tracked by Meltano when Anonymous Usage Data tracking is enabled.
- [#1228](https://gitlab.com/meltano/meltano/issues/1228) Add preselections of the first column and aggregate of base table to initialize Analyze with data by default.

### Changes

- [#1244](https://gitlab.com/meltano/meltano/issues/1244) Add instructions on how to deactivate a virtual environment
- [#1082](https://gitlab.com/meltano/meltano/issues/1082) Meltano will now enable automatically DAGs created in Airflow
- [#1231](https://gitlab.com/meltano/meltano/issues/1231) Update CLI output during project initialization
- [#1126](https://gitlab.com/meltano/meltano/issues/1126) Minor UI updates to improve clarity around Schedule step and Manual vs Orchestrated runs
- [#1210](https://gitlab.com/meltano/meltano/issues/1210) Improved SQLite loader configuration context (name and description)
- [#1185](https://gitlab.com/meltano/meltano/issues/1185) Remove majority of unimplemented placeholder UI buttons
- [#1166](https://gitlab.com/meltano/meltano/issues/1166) Clarify in documentation that plugin configuration is stored in the `.meltano` directory, which is in `.gitignore`.
- [#1200](https://gitlab.com/meltano/meltano/issues/1200) Link to new Getting Help documentation section instead of issue tracker where appropriate

- [#1227](https://gitlab.com/meltano/meltano/issues/1227) Update Notebook `MainNav` link to jump to our Jupyter Notebook docs

### Fixes

- [#1075](https://gitlab.com/meltano/meltano/issues/1075) Fix a bug that caused `target-csv` to fail.
- [#1233](https://gitlab.com/meltano/meltano/issues/1233) Fix the Design page failing to load a Design that has timeframes on the base table
- [#1187](https://gitlab.com/meltano/meltano/issues/1187) Updated configuration to support `readonly` kind to prevent unwanted editing
- [#1187](https://gitlab.com/meltano/meltano/issues/1187) Updated configuration to setting resets to prevent unwanted editing
- [#1187](https://gitlab.com/meltano/meltano/issues/1187) Updated configuration to conditionally reset certain settings to prevent unwanted editing
- [#1187](https://gitlab.com/meltano/meltano/issues/1187) Updated configuration to prevent unwanted editing until we handle this properly with role-based access control
- [#1187](https://gitlab.com/meltano/meltano/issues/1187) Updated certain connector configuration settings with a `readonly` flag to prevent unwanted editing in the UI. This is temporary and will be removed when we handle this properly with role-based access control.
- [#1198](https://gitlab.com/meltano/meltano/issues/1198) Fix "More Info." link in configuration to properly open a new tab via `target="_blank"`

- [#1229](https://gitlab.com/meltano/meltano/issues/1229) Improve extractor schema autodiscovery error messages and don't attempt autodiscovery when it is known to not be supported, like in the case of tap-gitlab
- [#1207](https://gitlab.com/meltano/meltano/issues/1207) Updated all screenshots in Getting Started Guide to reflect the most current UI

## 1.3.0 - (2019-10-28)

---

### New

- [#991](https://gitlab.com/meltano/meltano/issues/991) Add e2e tests for simple sqlite-carbon workflow
- [#1103](https://gitlab.com/meltano/meltano/issues/1103) Add Intercom to Meltano.com to interact with our users in real-time
- [#1130](https://gitlab.com/meltano/meltano/issues/1130) Add Tutorial for extracting data from Google Analytics and loading the extracted data to Postgres
- [#1168](https://gitlab.com/meltano/meltano/issues/1168) Speedrun video added to home page and new release issue template
- [#1182](https://gitlab.com/meltano/meltano/issues/1182) Add `null`able date inputs so optional dates aren't incorrectly required in validation
- [#1169](https://gitlab.com/meltano/meltano/issues/1169) Meltano now generates the dbt documentation automatically

### Changes

- [!1061](https://gitlab.com/meltano/meltano/merge_requests/1061) Update the Getting Started Guide and the Meltano.com documentation with the new UI and information about job logging and how to find the most recent run log of a pipeline.
- [#1213](https://gitlab.com/meltano/meltano/issues/1213) Add VuePress use and benefits to documentation
- [#922](https://gitlab.com/meltano/meltano/issues/922) Document the importance of transformations and how to get started
- [#1167](https://gitlab.com/meltano/meltano/issues/1167) Iterate on docs to improve readability and content updates

### Fixes

- [#1173](https://gitlab.com/meltano/meltano/issues/1173) Fix `sortBy` drag-and-drop bug in Analyze by properly using `tryAutoRun` vs. `runQuery`
- [#1079](https://gitlab.com/meltano/meltano/issues/1079) `meltano elt` will now run in isolation under `.meltano/run/elt`
- [#1204](https://gitlab.com/meltano/meltano/issues/1204) move project creation steps out of the local installation section of the docs and into the Getting Started Guide
- [#782](https://gitlab.com/meltano/meltano/issues/782) Update timeframe label and fix timeframe attributes to properly display in the Result Table

## 1.2.1 - (2019-10-22)

---

### New

- [#1123](https://gitlab.com/meltano/meltano/issues/1123) Add first-class "Submit Issue" CTA to help expedite resolution when a running job fails. Also updated the "Log" CTA in the Pipelines UI to reflect a failed state.

### Fixes

- [#1172](https://gitlab.com/meltano/meltano/issues/1172) Fix analytics issue related to app version

## 1.2.0 - (2019-10-21)

---

### New

- [#1121](https://gitlab.com/meltano/meltano/issues/1121) Add ability to configure listen address of Meltano and Airflow
- [#1022](https://gitlab.com/meltano/meltano/issues/1022) Add "Autorun Query" toggle and persist the user's choice across sessions
- [#1060](https://gitlab.com/meltano/meltano/issues/1060) Auto advance to Job Log from Pipeline Schedule creation
- [#1111](https://gitlab.com/meltano/meltano/issues/1111) Auto advance to Loader installation step when an extractor lacks entity selection

### Changes

- [#1013](https://gitlab.com/meltano/meltano/issues/1013) Toast initialization and analytics initialization cleanup

### Fixes

- [#1050](https://gitlab.com/meltano/meltano/issues/1050) Fix a bug where the Job log would be created before the `transform` are run.
- [#1122](https://gitlab.com/meltano/meltano/issues/1122) `meltano elt` will now properly run when using `target-snowflake`.
- [#1159](https://gitlab.com/meltano/meltano/issues/1159) Minor UI fixes (proper `MainNav` Model icon active color during Analyze route match & "Run" auto query related cleanup) and `...NameFromRoute` refactor renaming cleanup

## 1.1.0 - (2019-10-16)

---

### New

- [#1106](https://gitlab.com/meltano/meltano/issues/1106) Add description metadata to the GitLab extractor's Ultimate License configuration setting
- [#1057](https://gitlab.com/meltano/meltano/issues/1057) Auto advance to Entity Selection when an extractor lacks configuration settings
- [#51](https://gitlab.com/meltano/meltano-marketing/issues/51) Update Google Analytics to track `appVersion`, custom `projectId`, and to properly use the default `clientId`. The CLI also now uses `client_id` to differentiate between a CLI client id (not versioned) and the project id (versioned).
- [#1012](https://gitlab.com/meltano/meltano/issues/1012) Add intelligent autofocus for improved UX in both Extractor and Loader configuration
- [#758](https://gitlab.com/meltano/meltano/issues/758) Update 'meltano permissions' to add --full-refresh command to revoke all privileges prior to granting
- [#1113](https://gitlab.com/meltano/meltano/issues/1113) Update 'meltano permissions' to have the ability to find all schemas matching a partial name such as `snowplow_*`
- [#1114](https://gitlab.com/meltano/meltano/issues/1114) Update 'meltano permissions' to include the OPERATE privilege for Snowflake warehouse

### Changes

- Compress meltano-logo.png
- [#1080](https://gitlab.com/meltano/meltano/issues/1080) Temporarily disable Intercom until userId strategy is determined
- [#1058](https://gitlab.com/meltano/meltano/issues/1058) Updated the selected state of grouped buttons to fill vs. stroke. Updated the docs to reflect the reasoning to ensure consistency in Meltano's UI visual language
- [#1068](https://gitlab.com/meltano/meltano/issues/1068) Replace dogfooding term in docs to speedrun
- [#1101](https://gitlab.com/meltano/meltano/issues/1101) Add new tour video to home page
- [#1101](https://gitlab.com/meltano/meltano/issues/1101) Update design to improve readability and contrast
- [#1115](https://gitlab.com/meltano/meltano/issues/1115) Update 'meltano permissions' to not require an identially named role for a given user

### Fixes

- [#1120](https://gitlab.com/meltano/meltano/issues/1120) Fix a concurrency bug causing `meltano select` to crash.
- [#1086](https://gitlab.com/meltano/meltano/issues/1086) Fix a concurrency issue when the `meltano.yml` file was updated.
- [#1112](https://gitlab.com/meltano/meltano/issues/1112) Fix the "Run" button to improve UX by properly reflecting the running state for auto-running queries
- [#1023](https://gitlab.com/meltano/meltano/issues/1023) Fix last vuex mutation warning with editable `localConfiguration` clone approach

### Breaks

## 1.0.1 - (2019-10-07)

---

### Fixes

- Patch technicality due to PyPi limitation (v1 already existed from a publish mistake seven+ months ago) with needed changelog New/Changes/Fixes section headers

## 1.0.0 - (2019-10-07)

---

### New

- [#1020](https://gitlab.com/meltano/meltano/issues/1020) Update Command Line Tools documentation to reflect a standard format with opportunities for improvement in the future
- [#524](https://gitlab.com/meltano/meltano/issues/524) There is a new Plugins section on the site to contain all ecosystem related libraries (i.e., extractors, loaders, etc.)

### Changes

- [#1087](https://gitlab.com/meltano/meltano/issues/1087) Fix `meltano select` not seeding the database when run as the first command.
- [#1090](https://gitlab.com/meltano/meltano/issues/1090) Update the namespace for all plugins. Also the default schema used will go back to including the `tap_` prefix to avoid conflicts with existing schemas (e.g. a local `gitlab` or `salesforce` schema). This also fixes `tap-csv` and `tap-google-analytics` not properly working after the latest Meltano release.
- [#1047](https://gitlab.com/meltano/meltano-marketing/issues/1047) Fix a bug where some configuration values were not redacted

### Fixes

### Breaks

- [#1085](https://gitlab.com/meltano/meltano/issues/1085) Fix Analyze model dropdown to properly reflect installed `models`
- [#1089](https://gitlab.com/meltano/meltano/issues/1089) Properly re-initialize the Analyze page after a new analysis is selected during an existing analysis (this issue surfaced due to the recent Analyze dropdown CTAs addition which enables an analysis change during an existing one)
- [#1092](https://gitlab.com/meltano/meltano/issues/1092) Fix async condition so the design store's `defaultState` is properly applied before loading a new design via `initializeDesign`

## 0.44.1 - (2019-10-03)

---

### New

- [#51](https://gitlab.com/meltano/meltano-marketing/issues/51) Add Google Analytics tracking acknowledgment in the UI
- [#926](https://gitlab.com/meltano/meltano/issues/926) Add step-by-step intructions for using the DigitalOcean one-click installer
- [#1076](https://gitlab.com/meltano/meltano/issues/1076) Enable Log button in pipelines UI after route change or hard refresh if a matching log exists
- [#1067](https://gitlab.com/meltano/meltano/issues/1067) Add Model landing page and update Analyze main navigation to a dropdown displaying the various analysis CTAs associated with each model
- [#1080](https://gitlab.com/meltano/meltano/issues/1080) Add live chat support on Meltano.com website using Intercom.io

### Changes

- [#1069](https://gitlab.com/meltano/meltano/issues/1069) Meltano will now use the schedule's name to run incremental jobs
- [#926](https://gitlab.com/meltano/meltano/issues/926) Move manual DigitalOcean Droplet configuration instructions to advanced tutorials
- Collapse Installation docs into a single section

### Fixes

- [#1071](https://gitlab.com/meltano/meltano/issues/1071) Fix `rehydratePollers` so the UI reflects running jobs after a hard refresh or route change (this surfaced from the recent [!963](https://gitlab.com/meltano/meltano/merge_requests/963) change)
- [#1075](https://gitlab.com/meltano/meltano/issues/1075) Fix an issue where `meltano elt` would fail when a previous job was found

## 0.44.0 - (2019-09-30)

---

### New

- [#950](https://gitlab.com/meltano/meltano/issues/950) Removed the Analyze connection configuration: Meltano will now infer connections out of each loader configuration.
- [#1002](https://gitlab.com/meltano/meltano/issues/1002) Analyze UI now displays the Topic's (analysis model's) description text if applicable
- [#1032](https://gitlab.com/meltano/meltano/issues/1032) Add 'Model' and 'Notebook' to main navigation to communicate that Meltano plans to empower users with modeling and notebooking functionality
- [#949](https://gitlab.com/meltano/meltano/issues/949) Add "Log" button and dedicated sub-UI for tracking an ELT run's status more granularly

- [#932](https://gitlab.com/meltano/meltano/issues/932) Meltano can now be upgraded from the UI directly.

### Changes

- [#1045](https://gitlab.com/meltano/meltano/issues/1045) Make it clear that 'meltano add' is not hanging while installing plugins
- [#1000](https://gitlab.com/meltano/meltano/issues/1000) Update Getting Started guide with updated screenshots and content
- [#854](https://gitlab.com/meltano/meltano/issues/854) Charts now use pretty labels rather than the ID
- [#1011](https://gitlab.com/meltano/meltano/issues/1011) Removed "Catch-up Date" in favor of default "Start Date" of extractor
- [#578](https://gitlab.com/meltano/meltano/issues/578) Remove support for `tap-zuora`.
- [#1002](https://gitlab.com/meltano/meltano/issues/1002) Update `discovery.yml` with explicit `kind: password` metadata (we infer and set input types of `password` as a safeguard, but the explicit setting is preferred)
- [#1049](https://gitlab.com/meltano/meltano/issues/1049) Change default `target-sqlite` database name to `warehouse` to not conflict with system database
- [#949](https://gitlab.com/meltano/meltano/issues/949) Update the way Meltano handles logs for ELT runs: Every elt run is logged in `.meltano/run/logs/{job_id}/elt_{timestamp}.log`. That allows Meltano to keep logs for multiple, or even concurrent, elt runs with the same `job_id`.
- [#949](https://gitlab.com/meltano/meltano/issues/949) Update "Create Pipeline" redirect logic based on the previous route being 'transforms' (this is a UX win setting up the user with the sub-UI for the next logical step vs. requiring a manual "Create" click)
- [#1051](https://gitlab.com/meltano/meltano/issues/1051) Automatically set SQLALCHEMY_DATABASE_URI config to system database URI

### Fixes

- [#1004](https://gitlab.com/meltano/meltano/issues/1004) Fix error when deselecting last attribute in Analyze
- [#1048](https://gitlab.com/meltano/meltano/issues/1048) Fix various actions that should have been mutations and did minor code convention cleanup
- [#1063](https://gitlab.com/meltano/meltano/issues/1063) Fix the "Explore" button link in Dashboards to properly account for the `namespace`

### Breaks

- [#1051](https://gitlab.com/meltano/meltano/issues/1051) Remove MELTANO_BACKEND e.a. in favor of --uri CLI option and MELTANO_DATABASE_URI env var
- [#1052](https://gitlab.com/meltano/meltano/issues/1052) Move system database into `.meltano` directory to indicate it is owned by the app and not supposed to be messed with directly by users

## 0.43.0 - (2019-09-23)

---

### New

- [#1014](https://gitlab.com/meltano/meltano/issues/1014) Meltano now logs all output from each `meltano elt` run in a log file that uses the unique job*id of the run. It can be found in `.meltano/run/logs/elt*{job_id}.log`.
- [#1014](https://gitlab.com/meltano/meltano/issues/1014) Meltano now logs all output from each `meltano elt` run in a log file that uses the unique job*id of the run. It can be found in `.meltano/run/logs/elt*{job_id}.log`.
- [#1014](https://gitlab.com/meltano/meltano/issues/1014) Meltano now logs all output from each `meltano elt` run in a log file that uses the unique `job_id` of the run. It can be found in `.meltano/run/logs/elt*{job_id}.log`.
- [#955](https://gitlab.com/meltano/meltano/issues/955) Establish baseline for demo day and how they should be run

### Changes

- [#891](https://gitlab.com/meltano/meltano/issues/891) Contributors can run webapp from root directory

### Fixes

- [#1005](https://gitlab.com/meltano/meltano/issues/1005) Fix installed plugins endpoints listing identically named plugins of different types under wrong type

## 0.42.1 - (2019-09-19)

---

### Changes

- [#987](https://gitlab.com/meltano/meltano/issues/987) Update routing to match labels (verbs vs. nouns) in effort to subtly reinforce action taking vs. solely "thing" management
- [#960](https://gitlab.com/meltano/meltano/issues/960) Improve UX by instantly displaying extractor and loader configuration UIs based on "Install" or "Configure" interaction as opposed to the prior delay (side effect of async `addPlugin`)
- [#996](https://gitlab.com/meltano/meltano/issues/996) Update conditional UI analytics stats tracking at runtime vs. build-time by sourcing state from the same backend `send_anonymous_usage_stats` flag

### Fixes

- [#992](https://gitlab.com/meltano/meltano/issues/992) Fix missing GA scripts
- [#989](https://gitlab.com/meltano/meltano/issues/989) Fix UI/UX documentation regarding recent removal of `view-header`
- [#994](https://gitlab.com/meltano/meltano/issues/994) Fix stale Pipelines Count in main navigation Pipeline badge
- [#999](https://gitlab.com/meltano/meltano/issues/999) Update yarn dependencies to resolve peer dependency warning
- [#1008](https://gitlab.com/meltano/meltano/issues/1008) Fix error on "Create Pipeline Schedule" modal when no plugins have been installed
- [#1015](https://gitlab.com/meltano/meltano/issues/1008) Support SQLite database name with and without '.db' extension
- [#1007](https://gitlab.com/meltano/meltano/issues/1007) Fix pipeline with failed job not being regarded as having completed
- [#998](https://gitlab.com/meltano/meltano/issues/998) Update Analyze UI with conditional loading indicator to prevent query generation prior to connection dialects being loaded (this solution is still useful for when inference supercedes our current manual dialect selection solution)
- [#1009](https://gitlab.com/meltano/meltano/issues/1009) Fix default ConnectorSettings validation to account for `false` (unchecked) checkbox values

### Breaks

## 0.42.0 - (2019-09-16)

---

### New

- [#976](https://gitlab.com/meltano/meltano/issues/976) Route changes will update page title in the web app

### Changes

- [Marketing #48](https://gitlab.com/meltano/meltano-marketing/issues/48) Update newsletter subscription links to redirect to our new newsletter [hosted by Substack](https://meltano.substack.com)

### Fixes

- [#965](https://gitlab.com/meltano/meltano/issues/965) Fix a regression that prevented the Meltano UI to reach the Meltano API when using an external hostname.
- [#986](https://gitlab.com/meltano/meltano/issues/986) Fix an issue where the Orchestration page would not show Airflow even when it was installed.
- [#969](https://gitlab.com/meltano/meltano/issues/969) Fix an issue where the Meltano Analyze connection would not respect the `port` configuration.
- [#964](https://gitlab.com/meltano/meltano/issues/964) Fix copy button overlap issue with top navigation
- [#970](https://gitlab.com/meltano/meltano/issues/970) Fix Meltano's m5o parser and compiler to properly namespace and isolate the definitions of different custom and packaged Topics.

## 0.41.0 - (2019-09-09)

---

### New

- [#980](https://gitlab.com/meltano/meltano/issues/980) Add Cypress for e2e testing pipeline
- [#579](https://gitlab.com/meltano/meltano/issues/579) Add `meltano schedule list` to show a project's schedules
- [#942](https://gitlab.com/meltano/meltano/issues/942) Add progress bars on various routes to improve UX feedback
- [#779](https://gitlab.com/meltano/meltano/issues/779) Add various UI polish details regarding iconography use, preloading feedback, breadcrumbs, container styling, navigation, and sub-navigation

### Changes

- [#906](https://gitlab.com/meltano/meltano/issues/906) `meltano ui` will now run in `production` per default

- [#942](https://gitlab.com/meltano/meltano/issues/942) Update Analyze Connections UI to match configuration-as-modal pattern for UX consistency regarding configuration
- [#779](https://gitlab.com/meltano/meltano/issues/779) Update all "This feature is queued..." temporary UI buttons to link to the Meltano repo issues page with a contextual search term

## 0.40.0 - (2019-09-04)

---

### New

- [#927](https://gitlab.com/meltano/meltano/issues/927) Document how to manually set up a Meltano Droplet on DigitalOcean

- [#916](https://gitlab.com/meltano/meltano/issues/916) Add Transform step as first-class and adjacent step to Extract and Load
- [#916](https://gitlab.com/meltano/meltano/issues/916) Improve Create Pipeline Schedule default selection UX by leveraging "ELT recents" concept
- [#936](https://gitlab.com/meltano/meltano/issues/936) Add "Refresh Airflow" button in Orchestrate to bypass route change or full-page refresh when iframe doesn't initially inflate as expected (this will likely be automated once the root cause is determined)
- [#899](https://gitlab.com/meltano/meltano/issues/899) Add deep linking improvements to reports and dashboards to better facilitate sharing
- [#899](https://gitlab.com/meltano/meltano/issues/899) Add "Edit" and "Explore" buttons to each report instance displayed in a dashboard to enable editing said report and exploring a fresh and unselected analysis of the same model and design
- [!546](https://gitlab.com/meltano/meltano/merge_requests/546) Add new Advanced Tutorial on how to Load CSV files to Postgres

### Changes

- [#909](https://gitlab.com/meltano/meltano/issues/909) Default names will be generated for Reports and Dashboards
- [#892](https://gitlab.com/meltano/meltano/issues/892) Improve experience for parsing Snowflake URL for ID by showing processing step
- [#935](https://gitlab.com/meltano/meltano/issues/935) Update Entity Selection to be nested in the Extract step so each ELT step is consecutive
- [#886](https://gitlab.com/meltano/meltano/issues/886) Add validation for grouping settings as the next iteration of improved form validation for generated connector settings

### Fixes

- [#931](https://gitlab.com/meltano/meltano/issues/931) Fix Analyze Connections identifier mismatch resulting from recent linting refactor
- [#919](https://gitlab.com/meltano/meltano/issues/919) Fix Airflow iframe automatic UI refresh
- [#937](https://gitlab.com/meltano/meltano/issues/937) Fix Chart.vue prop type error

## 0.39.0 - (2019-08-26)

---

### New

- [#838](https://gitlab.com/meltano/meltano/issues/838) Add indicator for speed run plugins
- [#870](https://gitlab.com/meltano/meltano/issues/870) Add global footer component in docs
- [#871](https://gitlab.com/meltano/meltano/issues/871) Add contributing link in footer of docs
- [#908](https://gitlab.com/meltano/meltano/issues/908) Add auto installation for Airflow Orchestrator for improved UX
- [#912](https://gitlab.com/meltano/meltano/issues/912) Auto run the ELT of a saved Pipeline Schedule by default
- [#907](https://gitlab.com/meltano/meltano/issues/907) Add auto select of "All" for Entities Selection step and removed the performance warning (a future iteration will address the "Recommended" implementation and the display of a resulting performance warning when "All" is selected and "Recommended" ignored)
- [#799](https://gitlab.com/meltano/meltano/issues/799) Standardized code conventions on the frontend and updated related documentation (issues related to further linting enforcement will soon follow)

### Changes

- [#838](https://gitlab.com/meltano/meltano/issues/838) Speed run plugins prioritized to top of the list
- [#896](https://gitlab.com/meltano/meltano/issues/896) Add documentation for how to do patch releases
- [#910](https://gitlab.com/meltano/meltano/issues/910) Update linting rules to enforce better standards for the frontend code base
- [#885](https://gitlab.com/meltano/meltano/issues/885) Add docs for all extractors and loaders
- [#885](https://gitlab.com/meltano/meltano/issues/885) All plugin modal cards show docs text if they have docs
- [#733](https://gitlab.com/meltano/meltano/issues/733) Improve error feedback to be more specific when plugin installation errors occur

### Fixes

- [#923](https://gitlab.com/meltano/meltano/issues/923) Fix contributing release docs merge conflict issue

## 0.38.0 - (2019-08-21)

---

### New

- [#746](https://gitlab.com/meltano/meltano/issues/746) Add CTA to specific dashboard in "Add to Dashboard" sub-UI
- [#746](https://gitlab.com/meltano/meltano/issues/746) Add toast feedback on success, update, or error for schedules, reports, and dashboards
- [#814](https://gitlab.com/meltano/meltano/issues/814) Install Airflow via the Orchestration UI (we may do this in the background automatically in the future)

### Changes

- [#901](https://gitlab.com/meltano/meltano/issues/901) Update entities plugins to be alphabetically sorted for consistency with extractors ordering

### Fixes

- [#746](https://gitlab.com/meltano/meltano/issues/746) Prevent duplicate schedule, report, and dashboard creation if there is an existing item
- [#976](https://gitlab.com/meltano/meltano/issues/900) Fix fallback v976e Route changes will update page title in the web appfor Iso8601 dates/times
- [#903](https://gitlab.com/meltano/meltano/issues/903) Fix columns display issue for the base table in Analyze

### Breaks

## 0.37.2 - (2019-08-19)

---

### Fixes

- [#894](https://gitlab.com/meltano/meltano/issues/894) Fix issue with static asset paths

## 0.37.1 - (2019-08-19)

---

### Fixes

- [#894](https://gitlab.com/meltano/meltano/issues/894) Fix build issues with new Vue CLI 3 build process

## 0.37.0 - (2019-08-19)

---

### New

- [#763](https://gitlab.com/meltano/meltano/issues/763) Add inference to auto install related plugins after a user installs a specific extractor
- [#867](https://gitlab.com/meltano/meltano/issues/867) Add fallback values (if they aren't set in the `discovery.yml`) for `start date`, `start time`, and `end date` for all connectors so the user has potentially one less interaction to make per connector configuration

### Changes

- [#342](https://gitlab.com/meltano/meltano/issues/342) Swap UI app directory "webapp" and upgrade to Vue CLI 3
- [#882](https://gitlab.com/meltano/meltano/issues/882) Update navigation and subnavigation labels to verbs vs. nouns to inspire action and productivity when using the UI
- [#700](https://gitlab.com/meltano/meltano/issues/700) Update documentation to remove "\$" and trim spaces to make CLI command copy/paste easier
- [#878](https://gitlab.com/meltano/meltano/issues/878) Write a [tutorial to help users get started with PostgreSQL](http://www.meltano.com/docs/loaders.html#postgresql-database)
- [#883](https://gitlab.com/meltano/meltano/issues/883) Break Extractors and Loaders sections out in the docs
- [#889](https://gitlab.com/meltano/meltano/issues/889) Allow for githooks to lint on commit
- [#835](https://gitlab.com/meltano/meltano/issues/835) Pipeline name in Schedule creation will have an automatic default

### Fixes

- [#872](https://gitlab.com/meltano/meltano/issues/872) Updated `tap-marketo` and `tap-stripe` to leverage password input type while also improving the input type password fallback
- [#882](https://gitlab.com/meltano/meltano/issues/882) Fix recent minor regression regarding `Dashboard` routing
- [#858](https://gitlab.com/meltano/meltano/issues/858) Fix `job_state` bug so that ELT run status polling can properly resume as expected
- [#890](https://gitlab.com/meltano/meltano/issues/890) Fix implementation of default configuration setting to use less code

## 0.36.0 - (2019-08-12)

---

### New

- [#793](https://gitlab.com/meltano/meltano/issues/793) Add introduction module to Connector Settings to allow for helper text as far as signup and documentation links
- [#796](https://gitlab.com/meltano/meltano/issues/796) Add dropdown option to Connector Settings to allow for more defined UI interactions
- [#802](https://gitlab.com/meltano/meltano/issues/802) Add support for Query Filters over columns that are not selected
- [#855](https://gitlab.com/meltano/meltano/issues/855) Add empty state to Dashboards and cleaned up styling for consistency with Analyze's layout
- [#856](https://gitlab.com/meltano/meltano/issues/856) Add contextual information to the Analyze Connection UI to aid user understanding
- [#800](https://gitlab.com/meltano/meltano/issues/800) Add save success feedback for connectors, entities, and connections
- [#817](https://gitlab.com/meltano/meltano/issues/817) Add [Meltano explainer video](https://www.youtube.com/watch?v=2Glsf89WQ5w) to the front page of Meltano.com

### Changes

- [#794](https://gitlab.com/meltano/meltano/issues/794) Update Snowflake fields to have descriptions and utilize tooltip UI
- [#853](https://gitlab.com/meltano/meltano/issues/853) Improve UX for multi-attribute ordering (wider sub-UI for easier reading, clear drop target, and clearer drag animation for reenforcing sorting interaction)
- [#735](https://gitlab.com/meltano/meltano/issues/735) Update Entities UI to only display entity selection "Configure" CTAs for installed (vs. previously all) extractors
- [#548](https://gitlab.com/meltano/meltano/issues/548) Update Meltano mission, vision and path to v1 on [roadmap page](https://meltano.com/docs/roadmap.html) of Meltano.com
- [#824](https://gitlab.com/meltano/meltano/issues/824) Update `meltano select` to use the unique `tap_stream_id` instead of the `stream` property for filtering streams. This adds support for taps with multiple streams with the same name, like, for example, the ones produced by `tap-postgres` when tables with the same name are defined in different schemas.
- [#842](https://gitlab.com/meltano/meltano/issues/842) Collapse Deployment section in the docs to be under [Installation](https://meltano.com/docs/installation.html)

### Fixes

- [#855](https://gitlab.com/meltano/meltano/issues/855) Fix bug that duplicated a dashboard's `reportIds` that also prevented immediate UI feedback when reports were toggled (added or removed) from a dashboard via Analyze's "Add to Dashboard" dropdown
- [#851](https://gitlab.com/meltano/meltano/issues/851) Fix report saving and loading to work with filters and sortBy ordering
- [#852](https://gitlab.com/meltano/meltano/issues/852) Update Scheduling UI to have "Run" button at all times vs conditionally to empower users to run one-off ELT pipelines even if Airflow is installed
- [#852](https://gitlab.com/meltano/meltano/issues/852) Update Scheduling UI "Interval" column with CTA to install Airflow while communicating why via tooltip
- [#852](https://gitlab.com/meltano/meltano/issues/852) Fix initial Orchestration page hydration to properly reflect Airflow installation status
- [#831](https://gitlab.com/meltano/meltano/issues/831) Update `meltano elt` to exit with 1 and report dbt's exit code on an error message when dbt exits with a non-zero code.
- [#857](https://gitlab.com/meltano/meltano/issues/857) Update PluginDiscoveryService to use the cached `discovery.yml` when Meltano can not connect to `meltano.com` while trying to fetch a fresh version of the discovery file.
- [#850](https://gitlab.com/meltano/meltano/issues/850) Fix entities response so entities display as expected (as assumed this simple fix was due to our recent interceptor upgrade)
- [#800](https://gitlab.com/meltano/meltano/issues/800) Fix connector and connection settings to display saved settings by default while falling back and setting defaults if applicable

## 0.35.0 - (2019-08-05)

---

### New

- [!781](https://gitlab.com/meltano/meltano/merge_requests/781) Add new Advanced Tutorial on how to use tap-postgres with Meltano
- [#784](https://gitlab.com/meltano/meltano/issues/784) Add multiple attribute ordering with drag and drop ordering in the UI

### Changes

- [#784](https://gitlab.com/meltano/meltano/issues/784) As part of multiple attribute sorting and keeping the attributes and results sub-UIs in sync, we know autorun queries based on user interaction after the initial explicit "Run" button interaction

## 0.34.2 - (2019-08-01)

---

### Fixes

- [#821](https://gitlab.com/meltano/meltano/issues/821) Fix `meltano config` not properly loading settings defined in the `meltano.yml`
- [#841](https://gitlab.com/meltano/meltano/issues/841) Fix a problem when model names were mangled by the API

## 0.34.1 - (2019-07-30)

---

### Fixes

- [#834](https://gitlab.com/meltano/meltano/issues/834) Fixed a problem with the Meltano UI not having the proper API URL set

## 0.34.0 - (2019-07-29)

---

### New

- [#757](https://gitlab.com/meltano/meltano/issues/757) Update 'meltano permissions' to add support for GRANT ALL and FUTURE GRANTS on tables in schemas
- [#760](https://gitlab.com/meltano/meltano/issues/760) Update 'meltano permissions' to add support for granting permissions on VIEWs
- [#812](https://gitlab.com/meltano/meltano/issues/812) `meltano ui` will now stop stale Airflow workers when starting
- [#762](https://gitlab.com/meltano/meltano/issues/762) Added run ELT via the UI (manages multiple and simultaneous runs)
- [#232](https://gitlab.com/meltano/meltano/issues/232) Meltano now bundles Alembic migrations to support graceful database upgrades

### Changes

- [#828](https://gitlab.com/meltano/meltano/issues/828) Docker installation instructions have been dogfooded, clarified, and moved to Installation section
- [#944](https://gitlab.com/meltano/meltano/issues/944) Update the Transform step's default to "Skip"

### Fixes

- [#807](https://gitlab.com/meltano/meltano/issues/807) Fix filter input validation when editing saved filters
- [#822](https://gitlab.com/meltano/meltano/issues/822) Fix pipeline schedule naming via slugify to align with Airflow DAG naming requirements
- [#820](https://gitlab.com/meltano/meltano/issues/820) Fix `meltano select` not properly connecting to the system database
- [#787](https://gitlab.com/meltano/meltano/issues/787) Fix results sorting to support join tables
- [#832](https://gitlab.com/meltano/meltano/issues/832) Fix schedule creation endpoint to return properly typed response (this became an issue as a result of our recent case conversion interceptor)
- [#819](https://gitlab.com/meltano/meltano/issues/819) Running the Meltano UI using gunicorn will properly update the system database

## 0.33.0 - (2019-07-22)

---

### New

- [#788](https://gitlab.com/meltano/meltano/issues/788) Reydrate filters in Analyze UI after loading a saved report containing filters

### Changes

- [#804](https://gitlab.com/meltano/meltano/issues/804) Connection set in the Design view are now persistent by Design

### Fixes

- [#788](https://gitlab.com/meltano/meltano/issues/788) Properly reset the default state of the Analyze UI so stale results aren't displayed during a new analysis
- [!806](https://gitlab.com/meltano/meltano/merge_requests/806) Fix filters editing to prevent input for `is_null` and `is_not_null` while also ensuring edits to existing filter expressions types adhere to the same preventitive input.
- [#582](https://gitlab.com/meltano/meltano/issues/582) Remove the `export` statements in the default `.env` initialized by `meltano init`.
- [#816](https://gitlab.com/meltano/meltano/issues/816) Fix `meltano install` failing when connections where specified in the `meltano.yml`
- [#786](https://gitlab.com/meltano/meltano/issues/786) Fixed an issue with the SQL engine would mixup table names with join/design names
- [#808](https://gitlab.com/meltano/meltano/issues/808) Fix filter aggregate value with enforced number via `getQueryPayloadFromDesign()` as `input type="number"` only informs input keyboards on mobile, and does not enforce the Number type as expected

## 0.32.2 - (2019-07-16)

---

### New

- [#759](https://gitlab.com/meltano/meltano/issues/759) Added filtering functionality to the Analyze UI while additionally cleaning it up from a UI/UX lens

## 0.32.1 - (2019-07-15)

---

### Fixes

- [#792](https://gitlab.com/meltano/meltano/issues/792) Fix an error when trying to schedule an extractor that didn't expose a `start_date`.

## 0.32.0 - (2019-07-15)

---

### New

- [!718](https://gitlab.com/meltano/meltano/merge_requests/718) Add support for filters (WHERE and HAVING clauses) to MeltanoQuery and Meltano's SQL generation engine
- [#748](https://gitlab.com/meltano/meltano/issues/748) Added the `Connections` plugin to move the Analyze connection settings to the system database
- [#748](https://gitlab.com/meltano/meltano/issues/748) Added the `meltano config` command to manipulate a plugin's configuration

### Fixes

[!726](https://gitlab.com/meltano/meltano/merge_requests/726) Fixed InputDateIso8601's default value to align with HTML's expected empty string default

## 0.31.0 - (2019-07-08)

---

### New

- [#766](https://gitlab.com/meltano/meltano/issues/766) Add Codeowners file so that the "approvers" section on MRs is more useful for contributors
- [#750](https://gitlab.com/meltano/meltano/issues/750) Various UX updates (mostly tooltips) to make the configuration UI for scheduling orchestration easier to understand
- [#739](https://gitlab.com/meltano/meltano/issues/739) Updated `discovery.yml` for better consistency of UI order within each connector's settings (authentication -> contextual -> start/end dates). Improved various settings' `kind`, `label`, and `description`. Added a `documentation` prop to provide a documentation link for involved settings (temp until we have better first class support for more complex setting types)

### Fixes

- [#737](https://gitlab.com/meltano/meltano/issues/737) Fixed UI flash for connector settings when installation is complete but `configSettings` has yet to be set
- [#751](https://gitlab.com/meltano/meltano/issues/751) Fixed the Orchestrations view by properly checking if Airflow is installed so the correct directions display to the user

## 0.30.0 - (2019-07-01)

---

### New

- [#736](https://gitlab.com/meltano/meltano/issues/736) Add "Cancel", "Next", and a message to the entities UI when an extractor doesn't support discovery and thus entity selection
- [#730](https://gitlab.com/meltano/meltano/issues/730) Updated Analyze Models page UI with improved content organization so it is easier to use
- [#710](https://gitlab.com/meltano/meltano/issues/710) Updated connector (extractor and loader) settings with specific control type (text, password, email, boolean, and date) per setting, added form validation, and added an inference by default for password and token fields as a protective measure
- [#719](https://gitlab.com/meltano/meltano/issues/719) Added InputDateIso8601.vue component to standardize date inputs in the UI while ensuring the model data remains in Iso8601 format on the frontend.
- [#643](https://gitlab.com/meltano/meltano/issues/643) Updated `minimallyValidated` computeds so that new users are intentionally funneled through the pipelines ELT setup UI (previously they could skip past required steps)
- [#752](https://gitlab.com/meltano/meltano/issues/752) Fix the schedule having no start_date when the extractor didn't expose a `start_date` setting

### Fixes

- [!703](https://gitlab.com/meltano/meltano/merge_requests/703) Fix `ScheduleService` instantiation due to signature refactor

## 0.29.0 - (2019-06-24)

---

### New

- [#724](https://gitlab.com/meltano/meltano/issues/724) Add the `model-gitlab-ultimate` plugin to Meltano. It includes .m5o files for analyzing data available for Gitlab Ultimate or Gitlab.com Gold accounts (e.g. Epics, Epic Issues, etc) fetched using the Gitlab API. Repository used: https://gitlab.com/meltano/model-gitlab-ultimate
- [#723](https://gitlab.com/meltano/meltano/issues/723) Add proper signage and dedicated sub-navigation area in views/pages. Standardized the view -> sub-view markup relationships for consistent layout. Directory refactoring for improved organization.
- [#612](https://gitlab.com/meltano/meltano/issues/612) Move the plugins' configuration to the database, enabling configuration from the UI

### Changes

- [#636](https://gitlab.com/meltano/meltano/issues/636) Refactored connector logo related logic into a ConnectorLogo component for code cleanliness, reusability, and standardization
- [#728](https://gitlab.com/meltano/meltano/issues/728) Change error notification button link to open the bugs issue template

### Fixes

- [#718](https://gitlab.com/meltano/meltano/issues/718) Fix dynamically disabled transforms always running. Transforms can now be dynamically disabled inside a dbt package and Meltano will respect that. It will also respect you and your time.
- [#684](https://gitlab.com/meltano/meltano/issues/684) Enables WAL on SQLite to handle concurrent processes gracefully
- [#732](https://gitlab.com/meltano/meltano/issues/732) Fix plugin installation progress bar that wasn't updating upon installation completion

## 0.28.0 - (2019-06-17)

---

### New

- [!683](https://gitlab.com/meltano/meltano/issues/683) Add `--start-date` to `meltano schedule` to give the control over the catch up logic to the users
- [#651](https://gitlab.com/meltano/meltano/issues/651) Added model installation in the Analyze UI to bypass an otherwise "back to the CLI step"
- [#676](https://gitlab.com/meltano/meltano/issues/676) Add pipeline schedule UI for viewing and saving pipeline schedules for downstream use by Airflow/Orchestration

### Changes

- [#708](https://gitlab.com/meltano/meltano/issues/708) Enable `tap-gitlab` to run using Gitlab Ultimate and Gitlab.com Gold accounts and extract Epics and Epic Issues.
- [#711](https://gitlab.com/meltano/meltano/issues/711) Add new call to action for submitting an issue on docs site
- [#717](https://gitlab.com/meltano/meltano/issues/717) Enable `dbt-tap-gitlab` to run using Gitlab Ultimate and Gitlab.com Gold accounts and generate transformed tables that depend on Epics and Epic Issues.

### Fixes

- [#716](https://gitlab.com/meltano/meltano/issues/716) Fix entities UI so only installed extractors can edit selections
- [#715](https://gitlab.com/meltano/meltano/issues/715) Remove reimport of Bulma in `/orchestration` route to fix borked styling

## 0.27.0 - (2019-06-10)

---

### New

- [!640](https://gitlab.com/meltano/meltano/merge_requests/640) Google Analytics logo addition for recent tap-google-analytics Extractor addition
- [#671](https://gitlab.com/meltano/meltano/issues/671) Add the `tap-google-analytics` transform to Meltano. It is using the dbt package defined in https://gitlab.com/meltano/dbt-tap-google-analytics
- [#672](https://gitlab.com/meltano/meltano/issues/672) Add the `model-google-analytics` plugin to Meltano. It includes .m5o files for analyzing data fetched from the Google Analytics Reporting API. Repository used: https://gitlab.com/meltano/model-google-analytics
- [#687](https://gitlab.com/meltano/meltano/issues/687) Implemented a killswitch to prevent undefined behaviors when a Meltano project is not compatible with the installed `meltano` version

### Fixes

- [#661](https://gitlab.com/meltano/meltano/issues/661) Fixed empty UI for extractors that lack configuration settings by providing feedback message with actionable next steps
- [#663](https://gitlab.com/meltano/meltano/issues/663) Fixed Airflow error when advancing to Orchestration step after installing and saving a Loader configuration
- [#254](https://gitlab.com/meltano/meltano/issues/254) Fixed `meltano init` not working on terminal with cp1252 encoding
- [#254](https://gitlab.com/meltano/meltano/issues/254) Fixed `meltano add/install` crashing on Windows
- [#664](https://gitlab.com/meltano/meltano/issues/664) Minor CSS fix ensuring Airflow UI height is usable (side-effect of recent reparenting)
- [#679](https://gitlab.com/meltano/meltano/issues/679) Fix an issue with `meltano select` emitting duplicate properties when the property used the `anyOf` type
- [#650](https://gitlab.com/meltano/meltano/issues/650) Add `MELTANO_DISABLE_TRACKING` environment variable to disable all tracking
- [#670](https://gitlab.com/meltano/meltano/issues/670) Update tests to not send tracking events

## 0.26.0 - (2019-06-03)

---

### New

- [#603](https://gitlab.com/meltano/meltano/issues/603) `meltano select` now supports raw JSON Schema as a valid Catalog
- [#537](https://gitlab.com/meltano/meltano/issues/537) Add Extractor for Google Analytics (`tap-google-analytics`) to Meltano. It uses the tap defined in https://gitlab.com/meltano/tap-google-analytics/

### Changes

- [#621](https://gitlab.com/meltano/meltano/issues/621) Added new tutorial for tap-gitlab
- [#657](https://gitlab.com/meltano/meltano/issues/657) Update Analyze page to have single purpose views

### Fixes

- [#645](https://gitlab.com/meltano/meltano/issues/645) Fixed confusion around Loader Settings and Analytics DB Connector Settings
- [#580](https://gitlab.com/meltano/meltano/issues/580) Fixed `project_compiler` so the Analyze page can properly display custom topics
- [#658](https://gitlab.com/meltano/meltano/issues/658) Fixed the Analyze page when no models are present
- [#603](https://gitlab.com/meltano/meltano/issues/603) Fix an issue where `meltano select` would incorrectly report properties as excluded
- [#603](https://gitlab.com/meltano/meltano/issues/603) Fix an issue where `meltano select` incorrectly flatten nested properties
- [#553](https://gitlab.com/meltano/meltano/issues/553) Fix an issue where running `meltano select --list` for the first time would incorrectly report properties

### Break

## 0.25.0 - (2019-05-28)

---

### New

- [#586](https://gitlab.com/meltano/meltano/issues/586) `meltano ui` now automatically start Airflow if installed; Airflow UI available at `Orchestration`.
- [#592](https://gitlab.com/meltano/meltano/issues/592) Added baseline UX feedback via toast for uncaught API response errors with a link to "Submit Bug"
- [#642](https://gitlab.com/meltano/meltano/issues/642) Improved UX during extractor plugin installation so settings can be configured _during_ installation as opposed to waiting for the (typically lengthy) install to complete
- [!647](https://gitlab.com/meltano/meltano/merge_requests/647) Added preloader for occasional lengthy extractor loading and added feedback for lengthy entities loading
- [#645](https://gitlab.com/meltano/meltano/issues/645) Added an Analyze landing page to facilitate future sub-UIs including the Analyze database settings; Added proper Loader Settings UI.

### Fixes

- [#645](https://gitlab.com/meltano/meltano/issues/645) Fixed confusion around Loader Settings and Analyze database settings

## 0.24.0 - (2019-05-06)

---

### New

- [#622](https://gitlab.com/meltano/meltano/issues/622) Added ELT flow UI Routes & Deep Linking to advance user through next steps after each step's save condition vs. requiring them to manually click the next step to advance
- [#598](https://gitlab.com/meltano/meltano/issues/598) Updated color and greyscale use in the context of navigation and interactive elements to better communicate UI hierarchy
- [#607](https://gitlab.com/meltano/meltano/issues/607) Add "All/Default/Custom" button bar UI for improved entities selection UX
- [#32](https://gitlab.com/meltano/meltano-marketing/issues/32) Integrate Algolia Search for docs
- [#590](https://gitlab.com/meltano/meltano/issues/590) Add documentation for deploying Meltano in ECS
- [#628](https://gitlab.com/meltano/meltano/issues/628) Add documentation for tap-mongodb
- [!605](https://gitlab.com/meltano/meltano/merge_requests/605) Added tooltips for areas of UI that are WIP for better communication of a feature's status

### Changes

- [375](https://gitlab.com/meltano/meltano/issues/375) Meltano can now run on any host/port

### Fixes

- [#595](https://gitlab.com/meltano/meltano/issues/595) Fix `meltano invoke` not working properly with `dbt`
- [#606](https://gitlab.com/meltano/meltano/issues/606) Fix `SingerRunner.bookmark_state()` to properly handle and store the state output from Targets as defined in the Singer.io Spec.

## 0.23.0 - (2019-04-29)

---

### New

- [#32](https://gitlab.com/meltano/meltano-marketing/issues/32) Integrate Algolia Search for docs

### Changes

- [#522](https://gitlab.com/meltano/meltano/issues/522) Update Carbon tutorial with new instructions and screenshots

## 0.22.0 - (2019-04-24)

---

### New

- [#477](https://gitlab.com/meltano/meltano/issues/477) Add ability for users to sign up for email newsletters
- [!580](https://gitlab.com/meltano/meltano/merge_requests/580) Add sorting to plugins for improved UX, both UI via extractors/loaders/etc. and `meltano discover all` benefit from sorted results
- [!528](https://gitlab.com/meltano/meltano/issues/528) Add documentation for RBAC alpha feature and environment variables

### Changes

- [#588](https://gitlab.com/meltano/meltano/issues/588) Updated core navigation and depth hierarchy styling to facilitate main user flow and improved information architecture
- [#591](https://gitlab.com/meltano/meltano/issues/591) Revert #484: remove `meltano ui` being run outside a Meltano project.
- [#584](https://gitlab.com/meltano/meltano/issues/584) Initial v1 for enabling user to setup ELT linearly through the UI via a guided sequence of steps

### Fixes

- [#600](https://gitlab.com/meltano/meltano/issues/600) Fix a bug with meltano select when the extractor would output an invalid schema
- [#597](https://gitlab.com/meltano/meltano/issues/597) Automatically open the browser when `meltano ui` is run

## 0.21.0 - (2019-04-23)

---

### New

- [#477](https://gitlab.com/meltano/meltano/issues/477) Add ability for users to sign up for email newsletters

### Changes

- [#591](https://gitlab.com/meltano/meltano/issues/591) Revert #484: remove `meltano ui` being run outside a Meltano project.

## 0.20.0 - (2019-04-15)

---

### New

- Add documentation on custom transformations and models. Link to Tutorial: https://www.meltano.com/tutorials/create-custom-transforms-and-models.html

## 0.19.1 - (2019-04-10)

---

### New

- [#539](https://gitlab.com/meltano/meltano/issues/539) Add Tutorial for "Using Jupyter Notebooks" with Meltano
- [#534](https://gitlab.com/meltano/meltano/issues/534) Add UI entity selection for a given extractor
- [#520](https://gitlab.com/meltano/meltano/issues/520) Add v1 UI for extractor connector settings
- [#486](https://gitlab.com/meltano/meltano/issues/486) Add the `model-gitlab` plugin to Meltano. It includes .m5o files for analyzing data fetched using the Gitlab API. Repository used: https://gitlab.com/meltano/model-gitlab
- [#500](https://gitlab.com/meltano/meltano/issues/500) Add the `model-stripe` plugin to Meltano. It includes .m5o files for analyzing data fetched using the Stripe API. Repository used: https://gitlab.com/meltano/model-stripe
- [#440](https://gitlab.com/meltano/meltano/issues/440) Add the `model-zuora` plugin to Meltano. It includes .m5o files for analyzing data fetched using the Zuora API. Repository used: https://gitlab.com/meltano/model-zuora
- [#541](https://gitlab.com/meltano/meltano/issues/541) Add a 404 page for missing routes on the web app

### Fixes

- [#576](https://gitlab.com/meltano/meltano/issues/576) Fix switching between designs now works
- [#555](https://gitlab.com/meltano/meltano/issues/555) Fix `meltano discover` improperly displaying plugins
- [#530](https://gitlab.com/meltano/meltano/issues/530) Fix query generation for star schemas
- [#575](https://gitlab.com/meltano/meltano/issues/575) Move Airflow configuration to .meltano/run/airflow
- [#571](https://gitlab.com/meltano/meltano/issues/571) Fix various routing and API endpoint issues related to recent `projects` addition

## 0.19.0 - (2019-04-08)

---

### New

- [#513](https://gitlab.com/meltano/meltano/issues/513) Added initial e2e tests for the UI
- [#431](https://gitlab.com/meltano/meltano/issues/431) Add the `tap-zendesk` transform to Meltano. It is using the dbt package defined in https://gitlab.com/meltano/dbt-tap-zendesk
- [484](https://gitlab.com/meltano/meltano/issues/484) Updated `meltano ui` to automatically launch the UI, and projects from the UI (previously only an option in the CLI)
- [#327](https://gitlab.com/meltano/meltano/issues/327) Add `meltano add --custom` switch to enable integration of custom plugins
- [#540](https://gitlab.com/meltano/meltano/issues/540) Add CHANGELOG link in intro section of the docs
- [#431](https://gitlab.com/meltano/meltano/issues/431) Add the `model-zendesk` plugin to Meltano. It includes .m5o files for analyzing data fetched using the Zendesk API. Repository used: https://gitlab.com/meltano/model-zendesk
- [!544](https://gitlab.com/meltano/meltano/merge_requests/544) Add support for extracting data from CSV files by adding [tap-csv](https://gitlab.com/meltano/tap-csv) to Meltano
- [#514](https://gitlab.com/meltano/meltano/issues/514) Add 'airflow' orchestrators plugin to enable scheduling
- Add the `tap-zuora` transform to Meltano. It is using the dbt package defined in https://gitlab.com/meltano/dbt-tap-zuora

### Changes

- [#455](https://gitlab.com/meltano/meltano/issues/455) Add documentation about `target-snowflake`

### Fixes

- [#507](https://gitlab.com/meltano/meltano/issues/507) Ensure design name and table name don't need to match so multiple designs can leverage a single base table
- [#551](https://gitlab.com/meltano/meltano/issues/551) Fix HDA queries generated when an attribute is used both as a column and as an aggregate.
- [#559](https://gitlab.com/meltano/meltano/issues/559) Add support for running custom transforms for taps without default dbt transforms.

## 0.18.0 - (2019-04-02)

---

### New

- [#432](https://gitlab.com/meltano/meltano/issues/432) Add the `tap-zuora` transform to Meltano. It is using the dbt package defined in https://gitlab.com/meltano/dbt-tap-zuora

### Changes

- Remove Snowflake references from advanced tutorial.
- [#2 dbt-tap-zuora](https://gitlab.com/meltano/dbt-tap-zuora/issues/2) Remove custom SFDC related attributes from Zuora Account and Subscription Models
- Update [Contributing - Code Style](https://meltano.com/docs/contributing.html#code-style) documentation to including **pycache** troubleshooting

### Fixes

- [#529](https://gitlab.com/meltano/meltano/issues/529) Resolve "SFDC Tutorial - ELT Fails due to invalid schema.yml" by [#4 dbt-tap-salesforce](https://gitlab.com/meltano/dbt-tap-salesforce/issues/4) removing the schema.yml files from the dbt models for tap-salesforce.
- [#502](https://gitlab.com/meltano/meltano/issues/502) Fix the situation where an m5o has no joins, the design still will work.

## 0.17.0 - (2019-03-25)

---

### New

- [#485](https://gitlab.com/meltano/meltano/issues/485) Added various UI unit tests to the Analyze page
- [#370](https://gitlab.com/meltano/meltano/issues/370) Enabled authorization using role-based access control for Designs and Reports

### Changes

- [#283](https://gitlab.com/meltano/meltano/issues/283) Silence pip's output when there is not error
- [#468](https://gitlab.com/meltano/meltano/issues/468) Added reminder in docs regarding the need for `source venv/bin/activate` in various situations and added minor copy updates

### Fixes

- [#433](https://gitlab.com/meltano/meltano/issues/433) Add the `sandbox` configuration to `tap-zuora`.
- [#501](https://gitlab.com/meltano/meltano/issues/501) Fix `meltano ui` crashing when the OS ran out of file watcher.
- [#510](https://gitlab.com/meltano/meltano/issues/510) Fix an issue when finding the current Meltano project in a multi-threaded environment.
- [#494](https://gitlab.com/meltano/meltano/issues/494) Improved documentation around tutorials and Meltano requirements
- [#492](https://gitlab.com/meltano/meltano/issues/492) A few small contextual additions to help streamline the release process
- [#503](https://gitlab.com/meltano/meltano/issues/503) Fix a frontend sorting issue so the backend can properly generate an up-to-date query

## 0.16.0 - (2019-03-18)

---

### New

- Add support for extracting data from Gitlab through the updated tap-gitlab (https://gitlab.com/meltano/tap-gitlab)
- Add the `tap-gitlab` transform to Meltano. It is using the dbt package defined in https://gitlab.com/meltano/dbt-tap-gitlab
- Add "Copy to Clipboard" functionality to code block snippets in the documentation
- Add the `tap-stripe` transform to Meltano. It is using the dbt package defined in https://gitlab.com/meltano/dbt-tap-stripe
- Add new command `meltano add model [name_of_model]`
- Add models to the available plugins

### Changes

- Various documentation [installation and tutorial improvements](https://gitlab.com/meltano/meltano/issues/467#note_149858308)
- Added troubleshooting button to help users add context to a pre-filled bug issue

### Fixes

- Fix the API database being mislocated
- Replaced the stale Meltano UI example image in the Carbon Emissions tutorial
- 473: Fix the docker image (meltano/meltano) from failing to expose the API

## 0.15.1 - (2019-03-12)

---

### Fixes

- locks down dependencies for issues with sqlalchemy snowflake connector

## 0.15.0 - (2019-03-11)

---

### New

- Add Salesforce Tutorial to the docs
- Add documentation for the permissions command
- Add tracking for the `meltano ui` command

### Fixes

- Updated analytics to properly recognize SPA route changes as pageview changes

## 0.14.0 - (2019-03-04)

---

### New

- Update stages table style in docs
- Add custom transforms and models tutorial to the docs

### Changes

- Add api/v1 to every route
- Update DbtService to always include the my_meltano_project model when transform runs

### Fixes

- Resolved duplicate display issue of Dashboards and Reports on the Files page
- Removed legacy `carbon.dashboard.m5o` (regression from merge)
- Updated dashboards and reports to use UI-friendly name vs slugified name
- Fix minor clipped display issue of right panel on `/settings/database`
- Fix minor display spacing in left panel of Settings
- Fix dashboard page to properly display a previously active dashboard's updated reports
- Fix pre-selected selections for join aggregates when loading a report
- Fix charts to display multiple aggregates (v1)
- Fix 404 errors when refreshing the frontend
- Fix a regression where the Topics would not be shown in the Files page

## 0.13.0 - (2019-02-25)

---

### New

- Add the `tap-salesforce` transform to Meltano. It is using the dbt package defined in https://gitlab.com/meltano/dbt-tap-salesforce
- Add m5o model and tables for tap-salesforce
- Updated the deep-link icon (for Dashboards/Reports on the Files page)

### Changes

- Polished the RBAC view, making it clearer the feature is experimental.
- Rename "Models" to "Topics"
- Use the current connection's schema when generating queries at run time for Postgres Connections.
- Add support for multiple Aggregates over the same attribute when generating HDA queries.

## 0.12.0 - (2019-02-21)

---

### New

- UI cleanup across routes (Analyze focus) and baseline polish to mitigate "that looks off comments"
- Update installation and contributing docs
- Meltano implement role-based access control - [!368](https://gitlab.com/meltano/meltano/merge_requests/368)
- Add version CLI commands for checking current Meltano version
- Add deep linking to dashboards
- Add deep linking to reports

### Fixes

- Fixed a problem when environment variables where used as default values for the CLI - [!390](https://gitlab.com/meltano/meltano/merge_requests/390)
- Fixed dashboards initial load issue due to legacy (and empty) `carbon.dashboard.m5o` file
- New standardized approach for `.m5o` id generation (will need to remove any dashboard.m5o and report.m5o)

## 0.11.0 - (2019-02-19)

---

### New

- Update installation and contributing docs
- Add support for generating Hyper Dimensional Aggregates (HDA)
- Add internal Meltano classes for representing and managing Designs, Table, Column, Aggregate, Definitions, and Query definitions

### Changes

- Move core functionality out of `api/controllers` to `/core/m5o` (for m5o and m5oc management) and `/core/sql` (for anything related to sql generation)

### Fixes

- Fixed a problem when environment variables where used as default values for the CLI - [!390](https://gitlab.com/meltano/meltano/merge_requests/390)

## 0.10.0 - (2019-02-12)

---

### New

- Add gunicorn support for Meltano UI as a WSGI application - [!377](https://gitlab.com/meltano/meltano/merge_requests/377)
- Meltano will now generate the minimal joins when building SQL queries - [!382](https://gitlab.com/meltano/meltano/merge_requests/382)

### Changes

- Add analytics to authentication page
- Meltano will now use SQLite for the job log. See https://meltano.com/docs/architecture.html#job-logging for more details.
- Removed manual `source .env` step in favor of it running automatically

### Fixes

- Meltano will correctly source the `.env`
- fixed charts to render as previously they were blank
- Fixed Analyze button groupd CSS to align as a single row

### Breaks

- Meltano will now use SQLite for the job log. See https://meltano.com/docs/architecture.html#job-logging for more details.
- URL routing updates ('/model' to '/files', removed currently unused '/extract', '/load', '/transform' and '/project/new')

## 0.9.0 - (2019-02-05)

---

### New

- add ability to save reports
- add ability to update an active report during analysis
- add ability to load reports
- add dashboards page and related add/remove report functionality

### Changes

- Generate default `Meltano UI` connection for the `meltano.db` SQLite DB when a new project is created with `meltano init`
- updated main navigation to Files, Analysis, and Dashboards
- Update the `meltano permissions grant` command to fetch the existing permissions from the Snowflake server and only return sql commands for permissions not already assigned
- Add `--diff` option to the `meltano permissions grant` command to get a full diff with the permissions already assigned and new ones that must be assigned

### Fixes

- Entry model definition correctly defines `region_id`.
- Updated the Fundamentals documentation section regarding reports
- Fixed Files page for empty state of Dashboards and Reports
- Fixed Analyze page's left column to accurately preselect columns and aggregates after loading a report

## 0.8.0 - (2019-01-29)

---

### New

- Add tracking of anonymous `meltano cli` usage stats to Meltano's Google Analytics Account
- Add `project_config.yml` to all meltano projects to store concent for anonymous usage tracking and the project's UUID

### Changes

- Add `--no_usage_stats` option to `meltano init <project_name>` to allow users to opt-out from anonymous usage stats tracking
- Bundled Meltano models are now SQLite compatible.

## 0.7.0 - (2019-01-22)

---

### New

- Added basic authentication support for meltano ui.
- Meltano will now automatically source the .env
- Updated docs with `.m5o` authoring requirements and examples
- add support for timeframes in tables
- add basic analytics to understand usage
- add disabled UI for the lack of timeframes support in sqlite
- update Results vs. SQL UI focus based on a results response or query update respectively

### Changes

- Meltano will now discover components based on `https://meltano.com/discovery.yml`
- sample designs are now packaged with meltano

### Fixes

- Updated mobile menu to work as expected
- Updated tutorial docs with improved CLI commands and fixed the host setting to `localhost`

## 0.6.1 - (2019-01-15)

---

## 0.6.0 - (2019-01-15)

---

### New

- add new command `meltano add transform [name_of_dbt_transformation]`
- add transforms to the available plugins

### Changes

- Auto install missing plugins when `meltano elt` runs
- Terminology updates for simpler understanding

### Fixes

- Edit links on the bottom of doc pages are working now

### Breaks

- Updated docs tutorial bullet regarding inaccurate "Validate" button

## 0.5.0 - (2019-01-09)

---

### New

- ensure `meltano init <project-name>` runs on windows
- settings ui now provides sqlite-specific controls for sqlite dialect
- add `target-sqlite` to available loaders for meltano projects
- add new command `meltano add transformer [name_of_plugin]`
- add transformers (dbt) to the available plugins

### Changes

- extractors and loaders are arguments in the elt command instead of options
- `meltano www` is now `meltano ui`
- remove dbt installation from `meltano init`
- move everything dbt related under `transform/`
- update `meltano elt` to not run transforms by default
- update `meltano elt` to auto generate the job_id (job_id has been converted to an optional argument)

### Fixes

- left joins now work correctly in analyze.
- fixed broken sql toggles in analyze view
- fixed sql output based on sql toggles in analyze view

## 0.4.0 - (2019-01-03)

---

### New

- add Using Superset with Meltano documentation

## 0.3.3 - (2018-12-21)

---

## 0.3.2 - (2018-12-21)

---

## 0.3.1 - (2018-12-21)

---

### Changes

- add default models for 'tap-carbon-intensity'.
- Meltano Analyze is now part of the package.
- removes database dependency from Meltano Analyze and uses .ma files
- update the error message when using Meltano from outside a project - [!238](https://gitlab.com/meltano/meltano/merge_requests/238)

## 0.3.0 - (2018-12-18)

---

### New

- updated Settings view so each database connection can be independently disconnected
- add `meltano select` to manage what is extracted by a tap.

### Changes

- documentation site will utilize a new static site generation tool called VuePress

- meltano.com will be deployed from the meltano repo

### Fixes

- model dropdown now updates when updating database (no longer requires page refresh)
- prevent model duplication that previously occurred after subsequent "Update Database" clicks

## 0.2.2 - (2018-12-11)

---

### Changes

- documentation site will utilize a new static site generation tool called VuePress
- first iteration of joins (working on a small scale)

## 0.2.1 - (2018-12-06)

---

### Fixes

- resolve version conflict for `idna==2.7`
- fix the `discover` command in the docker images
- fix the `add` command in the docker images
- fix module not found for meltano.core.permissions.utils

## 0.2.0 - (2018-12-04)

---

### New

- add `meltano permissions grant` command for generating permission queries for Postgres and Snowflake - [!90](https://gitlab.com/meltano/meltano/merge_requests/90)
- add 'tap-stripe' to the discovery

### Changes

- demo with [carbon intensity](https://gitlab.com/meltano/tap-carbon-intensity), no API keys needed
- .ma file extension WIP as alternative to lkml

### Fixes

- fix order in Meltano Analyze

## 0.1.4 - (2018-11-27)

### Fixes

- add default values for the 'www' command - [!185](https://gitlab.com/meltano/meltano/merge_requests/185)
- add CHANGELOG.md
- fix a problem with autodiscovery on taps - [!180](https://gitlab.com/meltano/meltano/merge_requests/180)

### Changes

- move the 'api' extra package into the default package
- add 'tap-fastly' to the discovery

---

## 0.1.3

### Changes

- remove `setuptools>=40` dependency
- `meltano` CLI is now in the `meltano` package

## 0.1.2

### Fixes

- target output state is now saved asynchronously

## 0.1.1

### Changes

- initial release<|MERGE_RESOLUTION|>--- conflicted
+++ resolved
@@ -11,11 +11,8 @@
 
 ### Changes
 
-<<<<<<< HEAD
 - [#1435](https://gitlab.com/meltano/meltano/issues/1435) Change "Model" to "Analyze" so the Pipeline CTA is actionable and less abstract
-=======
 - [#1432](https://gitlab.com/meltano/meltano/issues/1432) Changed "Close" to "Back" in Log Modal to help mitigate "Am I ending the pipeline?" concerns
->>>>>>> 881099a7
 
 ### Fixes
 
