# CHANGELOG

All notable changes to this project will be documented in this file.
This project adheres to [Semantic Versioning](http://semver.org/) and [Keep a Changelog](http://keepachangelog.com/).



## Unreleased
---

### New
<<<<<<< HEAD
* Add the `tap-salesforce` transform to Meltano. It is using the dbt package defined in https://gitlab.com/meltano/dbt-tap-salesforce
* Add m5o model and tables for tap-salesforce
* Add Salesforce Tutorial to the docs
=======

### Changes

### Fixes

### Breaks


## 0.14.0 - (2019-03-04)
---

### New
>>>>>>> 7fdae7c3
* Update stages table style in docs

### Changes
* Add api/v1 to every route

### Fixes
* Resolved duplicate display issue of Dashboards and Reports on the Files page
* Removed legacy `carbon.dashboard.m5o` (regression from merge)
* Updated dashboards and reports to use UI-friendly name vs slugified name
* Fix minor clipped display issue of right panel on `/settings/database`
* Fix minor display spacing in left panel of Settings
* Fix pre-selected selections for join aggregates when loading a report
* Fix charts to display multiple aggregates (v1)
* Fix 404 errors when refreshing the frontend
* Fix a regression where the Topics would not be shown in the Files page


## 0.13.0 - (2019-02-25)
---

### New
* Add the `tap-salesforce` transform to Meltano. It is using the dbt package defined in https://gitlab.com/meltano/dbt-tap-salesforce
* Add m5o model and tables for tap-salesforce
* Updated the deep-link icon (for Dashboards/Reports on the Files page)

### Changes
* Polished the RBAC view, making it clearer the feature is experimental.
* Rename "Models" to "Topics"
* Use the current connection's schema when generating queries at run time for Postgres Connections.
* Add support for multiple Aggregates over the same attribute when generating HDA queries.


## 0.12.0 - (2019-02-21)
---

### New
* UI cleanup across routes (Analyze focus) and baseline polish to mitigate "that looks off comments"
* Update installation and contributing docs
* Meltano implement role-based access control - [!368](https://gitlab.com/meltano/meltano/merge_requests/368)
* Add version CLI commands for checking current Meltano version
* Add deep linking to dashboards
* Add deep linking to reports

### Fixes
* Fixed a problem when environment variables where used as default values for the CLI - [!390](https://gitlab.com/meltano/meltano/merge_requests/390)
* Fixed dashboards initial load issue due to legacy (and empty) `carbon.dashboard.m5o` file
* New standardized approach for `.m5o` id generation (will need to remove any dashboard.m5o and report.m5o)


## 0.11.0 - (2019-02-19)
---

### New
* Update installation and contributing docs
* Add support for generating Hyper Dimensional Aggregates (HDA)
* Add internal Meltano classes for representing and managing Designs, Table, Column, Aggregate, Definitions, and Query definitions

### Changes
* Move core functionality out of `api/controllers` to `/core/m5o` (for m5o and m5oc management) and `/core/sql` (for anything related to sql generation)

### Fixes
* Fixed a problem when environment variables where used as default values for the CLI - [!390](https://gitlab.com/meltano/meltano/merge_requests/390)


## 0.10.0 - (2019-02-12)
---

### New
* Add gunicorn support for Meltano UI as a WSGI application - [!377](https://gitlab.com/meltano/meltano/merge_requests/377)
* Meltano will now generate the minimal joins when building SQL queries  - [!382](https://gitlab.com/meltano/meltano/merge_requests/382)

### Changes
* Add analytics to authentication page
* Meltano will now use SQLite for the job log. See https://meltano.com/docs/architecture.html#job-logging for more details.
* Removed manual `source .env` step in favor of it running automatically

### Fixes
* Meltano will correctly source the `.env`
* fixed charts to render as previously they were blank
* Fixed Analyze button groupd CSS to align as a single row

### Breaks
* Meltano will now use SQLite for the job log. See https://meltano.com/docs/architecture.html#job-logging for more details.
* URL routing updates ('/model' to '/files', removed currently unused '/extract', '/load', '/transform' and '/project/new')


## 0.9.0 - (2019-02-05)
---

### New
* add ability to save reports
* add ability to update an active report during analysis
* add ability to load reports
* add dashboards page and related add/remove report functionality

### Changes
* Generate default `Meltano UI` connection for the `meltano.db` SQLite DB when a new project is created with `meltano init`
* updated main navigation to Files, Analysis, and Dashboards
* Update the `meltano permissions grant` command to fetch the existing permissions from the Snowflake server and only return sql commands for permissions not already assigned
* Add `--diff` option to the `meltano permissions grant` command to get a full diff with the permissions already assigned and new ones that must be assigned

### Fixes
* Entry model definition correctly defines `region_id`.
* Updated the Fundamentals documentation section regarding reports
* Fixed Files page for empty state of Dashboards and Reports
* Fixed Analyze page's left column to accurately preselect columns and aggregates after loading a report


## 0.8.0 - (2019-01-29)
---

### New
* Add tracking of anonymous `meltano cli` usage stats to Meltano's Google Analytics Account
* Add `project_config.yml` to all meltano projects to store concent for anonymous usage tracking and the project's UUID

### Changes
* Add `--no_usage_stats` option to `meltano init <project_name>` to allow users to opt-out from anonymous usage stats tracking
* Bundled Meltano models are now SQLite compatible.


## 0.7.0 - (2019-01-22)
---

### New
* Added basic authentication support for meltano ui.
* Meltano will now automatically source the .env
* Updated docs with `.m5o` authoring requirements and examples
* add support for timeframes in tables
* add basic analytics to understand usage
* add disabled UI for the lack of timeframes support in sqlite
* update Results vs. SQL UI focus based on a results response or query update respectively

### Changes
* Meltano will now discover components based on `https://meltano.com/discovery.yml`
* sample designs are now packaged with meltano

### Fixes
* Updated mobile menu to work as expected
* Updated tutorial docs with improved CLI commands and fixed the host setting to `localhost`


## 0.6.1 - (2019-01-15)
---

## 0.6.0 - (2019-01-15)
---

### New
* add new command `meltano add transform [name_of_dbt_transformation]`
* add transforms to the available plugins

### Changes
* Auto install missing plugins when `meltano elt` runs
* Terminology updates for simpler understanding

### Fixes
* Edit links on the bottom of doc pages are working now

### Breaks
* Updated docs tutorial bullet regarding inaccurate "Validate" button


## 0.5.0 - (2019-01-09)
---

### New
* ensure `meltano init <project-name>` runs on windows
* settings ui now provides sqlite-specific controls for sqlite dialect
* add `target-sqlite` to available loaders for meltano projects
* add new command `meltano add transformer [name_of_plugin]`
* add transformers (dbt) to the available plugins

### Changes
* extractors and loaders are arguments in the elt command instead of options
* `meltano www` is now `meltano ui`
* remove dbt installation from `meltano init`
* move everything dbt related under `transform/`
* update `meltano elt` to not run transforms by default
* update `meltano elt` to auto generate the job_id (job_id has been converted to an optional argument)

### Fixes
* left joins now work correctly in analyze.
* fixed broken sql toggles in analyze view
* fixed sql output based on sql toggles in analyze view


## 0.4.0 - (2019-01-03)
---

### New
* add Using Superset with Meltano documentation


## 0.3.3 - (2018-12-21)
---

## 0.3.2 - (2018-12-21)
---

## 0.3.1 - (2018-12-21)
---

### Changes
* add default models for 'tap-carbon-intensity'.
* Meltano Analyze is now part of the package.
* removes database dependency from Meltano Analyze and uses .ma files
* update the error message when using Meltano from outside a project - [!238](https://gitlab.com/meltano/meltano/merge_requests/238)


## 0.3.0 - (2018-12-18)
---

### New
* updated Settings view so each database connection can be independently disconnected
* add `meltano select` to manage what is extracted by a tap.

### Changes
* documentation site will utilize a new static site generation tool called VuePress

* meltano.com will be deployed from the meltano repo

### Fixes
* model dropdown now updates when updating database (no longer requires page refresh)
* prevent model duplication that previously occurred after subsequent "Update Database" clicks


## 0.2.2 - (2018-12-11)
---

### Changes

* documentation site will utilize a new static site generation tool called VuePress
* first iteration of joins (working on a small scale)


## 0.2.1 - (2018-12-06)
---

### Fixes
* resolve version conflict for `idna==2.7`
* fix the `discover` command in the docker images
* fix the `add` command in the docker images
* fix module not found for meltano.core.permissions.utils


## 0.2.0 - (2018-12-04)
---

### New
* add `meltano permissions grant` command for generating permission queries for Postgres and Snowflake - [!90](https://gitlab.com/meltano/meltano/merge_requests/90)
* add 'tap-stripe' to the discovery

### Changes
* demo with [carbon intensity](https://gitlab.com/meltano/tap-carbon-intensity), no API keys needed
* .ma file extension WIP as alternative to lkml

### Fixes
* fix order in Meltano Analyze


## 0.1.4 - (2018-11-27)

### Fixes
* add default values for the 'www' command - [!185](https://gitlab.com/meltano/meltano/merge_requests/185)
* add CHANGELOG.md
* fix a problem with autodiscovery on taps - [!180](https://gitlab.com/meltano/meltano/merge_requests/180)

### Changes
* move the 'api' extra package into the default package
* add 'tap-fastly' to the discovery

---

## 0.1.3

### Changes
* remove `setuptools>=40` dependency
* `meltano` CLI is now in the `meltano` package

## 0.1.2

### Fixes
* target output state is now saved asynchronously

## 0.1.1

### Changes
* initial release<|MERGE_RESOLUTION|>--- conflicted
+++ resolved
@@ -6,14 +6,14 @@
 
 
 ## Unreleased
----
-
-### New
-<<<<<<< HEAD
+CHANGELOG.md
 * Add the `tap-salesforce` transform to Meltano. It is using the dbt package defined in https://gitlab.com/meltano/dbt-tap-salesforce
 * Add m5o model and tables for tap-salesforce
 * Add Salesforce Tutorial to the docs
-=======
+
+### New
+
+
 
 ### Changes
 
@@ -26,7 +26,7 @@
 ---
 
 ### New
->>>>>>> 7fdae7c3
+CHANGELOG.md
 * Update stages table style in docs
 
 ### Changes
