--- conflicted
+++ resolved
@@ -13,11 +13,8 @@
 ### Changes
 
 - [#1909](https://gitlab.com/meltano/meltano/-/issues/1909) Suggest disabling ad blocker if request related to an Ads or Analytics extractor was blocked by browser
-<<<<<<< HEAD
 - [#1886](https://gitlab.com/meltano/meltano/-/issues/1886) Don't prepopulate date fields that are not required and are better left blank
-=======
 - [#1887](https://gitlab.com/meltano/meltano/-/issues/1887) Hide End Date fields in connection setup since our end-users will want to import everything
->>>>>>> 0a0b6903
 
 ### Fixes
 
