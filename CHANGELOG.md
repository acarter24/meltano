--- conflicted
+++ resolved
@@ -9,15 +9,12 @@
 
 ### New
 
-<<<<<<< HEAD
 - [#991] Add e2e tests for simple sqlite-carbon workflow
 - [#991](https://gitlab.com/meltano/meltano/issues/991) Add e2e tests for simple sqlite-carbon workflow
 - [#1103](https://gitlab.com/meltano/meltano/issues/1103) Add Intercom to website with custom chats per session
 - [#1130](https://gitlab.com/meltano/meltano/issues/1130) Add Tutorial for extracting data from Google Analytics and loading the extracted data to Postgres
-=======
 - [#991](https://gitlab.com/meltano/meltano/issues/991) Add e2e tests for simple sqlite-carbon workflow
 - [#1103](https://gitlab.com/meltano/meltano/issues/1103) Our site now has Intercom to interact with users
->>>>>>> 22dfe1ee
 
 ### Changes
 
