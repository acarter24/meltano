# CHANGELOG

All notable changes to this project will be documented in this file.
This project adheres to [Semantic Versioning](http://semver.org/) and [Keep a Changelog](http://keepachangelog.com/).



## Unreleased
---

### New

### Changes

<<<<<<< HEAD
=======
### Fixes

### Breaks


## 1.92.0 - (2022-01-21)
---

### Changes

>>>>>>> 560c36e3
- [#2991](https://gitlab.com/meltano/meltano/-/issues/2991) Remove support for python 3.6. Bumps the base docker image to 3.8.

### Fixes

- [#3024](https://gitlab.com/meltano/meltano/-/issues/3024) Make `meltano upgrade` work when Meltano is installed with pipx.
- [#3115](https://gitlab.com/meltano/meltano/-/issues/3115) Ensure multi-yaml `include_paths` are correctly referenced even if Meltano is not called from the root directory.
- [#3167](https://gitlab.com/meltano/meltano/-/issues/3167) Add sub-schema for meltano.yml environments.
- [#3024](https://gitlab.com/meltano/meltano/-/issues/3024) Make `meltano upgrade` work when Meltano is installed with pipx.
- [#3161](https://gitlab.com/meltano/meltano/-/issues/3161) Make URLs in `--help` clickable.

[#3161](https://gitlab.com/meltano/meltano/-/issues/3161) Make URLs in `--help` clickable.

## 1.91.0 - (2022-01-13)
---

### New

- [#3153](https://gitlab.com/meltano/meltano/-/issues/3153) Published JSON Schemas for `meltano.yml` and `discovery.yml`. _Thanks to **[Zachary Wynegar](https://gitlab.com/zdwynegar)** for the initial [MR  1804](https://gitlab.com/meltano/meltano/-/merge_requests/1804) and inspiration this!_
- [#3001](https://gitlab.com/meltano/meltano/-/issues/3001) Always print log advice on ELT failure.

### Fixes

- [#3132](https://gitlab.com/meltano/meltano/-/issues/3132) Bump `pyhumps` dependency to fix a bug in converting `SCREAMING_SNAKE_CASE` variables in the API.
- [#3116](https://gitlab.com/meltano/meltano/-/issues/3116) Fix a unicode decode issue during discovery when debug logging is enabled.
- [#2716](https://gitlab.com/meltano/meltano/-/issues/2716) Add `--help `docs for all Meltano CLI commands and options.

## 1.90.1 - (2021-12-16)
---

### Fixes

- [#3124](https://gitlab.com/meltano/meltano/-/issues/3124) Fix an error in `meltano run` invocations where tap discover calls triggered an exception.


## 1.90.0 - (2021-12-15)
---

### New

- [#2301](https://gitlab.com/meltano/meltano/-/issues/2301), [#3043](https://gitlab.com/meltano/meltano/-/issues/3043) Preview release of new [`meltano run`](https://meltano.com/docs/command-line-interface.html#run) command.
- [#2838](https://gitlab.com/meltano/meltano/-/issues/2838) Adds the [`meltano test`](https://meltano.com/docs/command-line-interface.html#test) command which defines first-class test and validation capabilities for Meltano plugins and projects.

### Changes

- [#2967](https://gitlab.com/meltano/meltano/-/issues/2967) Set the `meltanolabs` variant as the default tap-google-analytics extractor.
- [#3085](https://gitlab.com/meltano/meltano/-/issues/3085), [#3111](https://gitlab.com/meltano/meltano/-/issues/3111) Upgrade `target-bigquery` default variant `adswerve` to [`0.11.3`](https://github.com/adswerve/target-bigquery/releases/tag/0.11.3).
- [#3113](https://gitlab.com/meltano/meltano/-/issues/3113) Pin tag [`v1.4.27`](https://gitlab.com/meltano/tap-salesforce/-/tags/v1.4.27) of `tap-salesforce` default variant `meltano`.
- [#3119](https://gitlab.com/meltano/meltano/-/issues/3119) Bump `meltano` variant of `tap-salesforce` to tag [`v1.5.0`](https://gitlab.com/meltano/tap-salesforce/-/tags/v1.5.0).

## 1.89.0 - (2021-12-02)
---

### New

- [#3060](https://gitlab.com/meltano/meltano/-/issues/3060) Set `splitio` variant as the default tap-fastly extractor.
- [#3076](https://gitlab.com/meltano/meltano/-/issues/3076) Set `transferwise` as the default target-postgres loader.
- [#2967](https://gitlab.com/meltano/meltano/-/issues/2967) Set `meltanolabs` as the default tap-google-analytics extractor.

### Changes

- [#2772](https://gitlab.com/meltano/meltano/-/issues/2772) Transition to a new structured log format with support for additional formats like JSON and key=value, configurable via stock python logging yaml configs.
- [#2443](https://gitlab.com/meltano/meltano/-/issues/2443) Bump dbt version to 0.21.1


## 1.88.0 - (2021-11-18)
---

### New

- [#3021](https://gitlab.com/meltano/meltano/-/issues/3021) Added CLI for high-level Environment management.

- [#3003](https://gitlab.com/meltano/meltano/-/issues/3003) Add `matatika` variant of tap-solarvista extractor.

## 1.87.1 - (2021-11-09)
---

### Changes

- [#3042](https://gitlab.com/meltano/meltano/-/issues/3042) Hides non-default `meltano` variants from the UI.

### Fixes

- [#3015](https://gitlab.com/meltano/meltano/-/issues/3015) Add missing settings to default target-snowflake: `role`, `batch_wait_limit_seconds`, `archive_load_files`, `archive_load_files_s3_prefix`, and `archive_load_files_s3_bucket`
- [#3047](https://gitlab.com/meltano/meltano/-/issues/3047) Don't fail if primary `meltano.yml` file is missing top-level entries.
- [#3049](https://gitlab.com/meltano/meltano/-/issues/3049) Fix installation issues caused by breaking change in WTForms library v3.0.x.


## 1.87.0 - (2021-11-05)
---

### New

- [#2456](https://gitlab.com/meltano/meltano/-/issues/2456) Let project plugin definitions and config be defined in multiple individual YAML files. _Thanks, **[Matthew Thurman](https://gitlab.com/mathurmag)** for the inspiration and first draft!_


### Breaks

- [#2977](https://gitlab.com/meltano/meltano/-/issues/2977) Disable the Explore and Dashboards tabs in the UI by default.


## 1.86.0 - (2021-10-28)
---

### New

- [#2869](https://gitlab.com/meltano/meltano/-/issues/2869) Introduce top-level "Environments" within `meltano.yml`


### Changes

- [#2968](https://gitlab.com/meltano/meltano/-/issues/2968) Set `singer-io` as the default tap-marketo extractor.
- [#2970](https://gitlab.com/meltano/meltano/-/issues/2970) Set `singer-io` as the default tap-stripe extractor.
- [#2971](https://gitlab.com/meltano/meltano/-/issues/2971) Set `meltanolabs` as the default target-sqlite loader.

### Fixes

- [#3027](https://gitlab.com/meltano/meltano/-/issues/3027) Fixes an issue where elt invocation could hang if the tap produced large amounts of error output during discovery.


## 1.85.0 - (2021-10-21)
---

### Changes

- [#2986](https://gitlab.com/meltano/meltano/-/issues/2986) Set `transferwise` as the default target-snowflake loader.
- [#2966](https://gitlab.com/meltano/meltano/-/issues/2966) Set `singer-io` as the default tap-adwords extractor.
- [#2964](https://gitlab.com/meltano/meltano/-/issues/2964) Set `singer-io` as the default tap-facebook extractor.
- [#2963](https://gitlab.com/meltano/meltano/-/issues/2963) Set `meltanolabs` as the default tap-csv extractor.
- [#2965](https://gitlab.com/meltano/meltano/-/issues/2965) Set `meltanolabs` as the default tap-gitlab extractor.
- [2339](https://gitlab.com/meltano/meltano/-/merge_requests/2339) Update `elt` log format to include subtask field. Lines are now prefixed with `<name> | <subtask>` which may cause issues with existing log parsers.


### Fixes

- [#2997](https://gitlab.com/meltano/meltano/-/issues/2997) Bump required version of `jsonschema`.


## 1.84.0 - (2021-10-07)
---

### New

- [#2357](https://gitlab.com/meltano/meltano/-/merge_requests/2357) Use dbt [`v0.21.0`](https://github.com/dbt-labs/dbt/releases/tag/v0.21.0) by default for new dbt installs
- [2363](https://gitlab.com/meltano/meltano/-/merge_requests/2363), [2360](https://gitlab.com/meltano/meltano/-/merge_requests/2360) Small branding and logo updates throughout - and introducing Melty to the community!


### Fixes

- [2349](https://gitlab.com/meltano/meltano/-/merge_requests/2349) Fixes test extractor API endpoint to work with new PluginTestService. _Thanks, **[ReubenFrankel](https://gitlab.com/ReubenFrankel)**!_


## 1.83.0 - (2021-09-30)
---

### New

- [#2647](https://gitlab.com/meltano/meltano/-/issues/2647) Extend `meltano select` with flag to remove rules.


## 1.82.0 - (2021-09-23)
---

### Changes

- [#2782](https://gitlab.com/meltano/meltano/-/issues/2782) Switches all extractors and loaders in discovery.yml to `variants` syntax
- [#2950](https://gitlab.com/meltano/meltano/-/issues/2950) Update werkzeug to `2.0`. _Thanks, **[Keith Siilats](https://gitlab.com/siilats)**!_

### Fixes

- [#2881](https://gitlab.com/meltano/meltano/-/issues/2881) Send CLI error messages to `stderr`.

## 1.81.0 - (2021-09-16)
---

### New

- [#2609](https://gitlab.com/meltano/meltano/-/issues/2609) Add `meltano config <plugin> test` command to test an extractor plugin's configuration. _Thanks, **[ReubenFrankel](https://gitlab.com/ReubenFrankel)**!_

### Changes

- [#2930](https://gitlab.com/meltano/meltano/-/issues/2930) Update sqlfluff configuration to support DBT. _Thanks, **[Charles Julian Knight](https://gitlab.com/rabidaudio)**!_
- [#2681](https://gitlab.com/meltano/meltano/-/issues/2681) Now includes discovery log output when running `meltano elt` with `--log-level=debug`

### Fixes

- [#2866](https://gitlab.com/meltano/meltano/-/issues/2866) Avoid running discovery when invoking a tap in a mode other than sync


## 1.80.1 - (2021-09-10)
---

### Fixes

- [#2928](https://gitlab.com/meltano/meltano/-/issues/2928) Fix tap discovery failure when tap produces IO on stderr


## 1.80.0 - (2021-09-09)
---

### New

- [#2906](https://gitlab.com/meltano/meltano/-/issues/2906) Increase speed of `meltano install` for already installed plugins
* [#2906](https://gitlab.com/meltano/meltano/-/issues/2906) Increase speed of `meltano install` for already installed plugins

### Changes

- [#2897](https://gitlab.com/meltano/meltano/-/issues/2897) Refactor to move to asynchronous plugin executions and invocations

### Fixes

- [#2573](https://gitlab.com/meltano/meltano/-/issues/2573) Fix misleading error about missing `airflow.cfg` instead of missing Airflow executable


## 1.79.2 - (2021-09-07)
---

### Fixes

- [#2922](https://gitlab.com/meltano/meltano/-/issues/2922) Fix error during installation of some plugins caused by a `setuptools` release. _Thanks, **[Maarten van Gijssel](https://gitlab.com/mvgijssel)**!_

## 1.79.1 - (2021-08-17)
---

### Fixes

- [#2893](https://gitlab.com/meltano/meltano/-/issues/2893) Fix error when invoking a target outside pipeline context
- [#2627](https://gitlab.com/meltano/meltano/-/issues/2627) Invalidate catalog cache after reinstalling a tap


## 1.79.0 - (2021-08-13)
---

### New

- [#2545](https://gitlab.com/meltano/meltano/-/issues/2545) Add support for Python 3.9
- [#2849](https://gitlab.com/meltano/meltano/-/issues/2849) Use dbt [`v0.20`](https://github.com/fishtown-analytics/dbt/releases/tag/v0.20.1) by default for new dbt installs
- [#2576](https://gitlab.com/meltano/meltano/-/issues/2576) Use Airflow [v2.1](https://airflow.apache.org/docs/apache-airflow/2.1.0/changelog.html) by default for new Airflow installs
- [#2871](https://gitlab.com/meltano/meltano/-/issues/2871) Add `discovery_url_auth` project setting to support authenticated retrieval of `discovery.yml`
- [#2855](https://gitlab.com/meltano/meltano/-/issues/2855) Allow `executable` to be overridden through plugin inheritance
- [#2860](https://gitlab.com/meltano/meltano/-/issues/2860) Allow commands to use alternate executables

### Changes

- [#2868](https://gitlab.com/meltano/meltano/-/issues/2868) Refactor to allow SingerTarget to inject a BookmarkWriter via a new PluginInvoker callback
- [#2575](https://gitlab.com/meltano/meltano/-/issues/2575) Support version-specific pip constraint files by allowing the special var `${MELTANO__PYTHON_VERSION}` in plugin pip_url's (bumps `discovery.yml` version ([#2890](https://gitlab.com/meltano/meltano/-/issues/2890)) to signal the required upgrade)

### Fixes

- [#2882](https://gitlab.com/meltano/meltano/-/issues/2882) Allow multiple taps / targets to be invoked at the same time by adding a UUID to config.json
- [#2381](https://gitlab.com/meltano/meltano/-/issues/2381) Implement selection logic for all Singer discoverable metadata (`inclusion` and `selected-by-default`)


## 1.78.0 - (2021-07-15)
---

### New

- [#2814](https://gitlab.com/meltano/meltano/-/issues/2814) Add `mashey` variant of `tap-ask-nicely`
- [#2815](https://gitlab.com/meltano/meltano/-/issues/2815) Add `singer-io` variant of `tap-github`
- [#2816](https://gitlab.com/meltano/meltano/-/issues/2816) Add `singer-io` variant of `tap-google-sheets`
- [#2817](https://gitlab.com/meltano/meltano/-/issues/2817) Add `singer-io` variant of `tap-pendo`
- [#2818](https://gitlab.com/meltano/meltano/-/issues/2818) Add `singer-io` variant of `tap-hubspot`
- [#2821](https://gitlab.com/meltano/meltano/-/issues/2821) Add `singer-io` variant of `tap-jira`
- [#2823](https://gitlab.com/meltano/meltano/-/issues/2823) Add `transferwise` variant of `tap-twilio`


### Fixes

- [#2951](https://gitlab.com/meltano/meltano/-/issues/2851) Default to skipping transforms in Meltano UI pipeline creation
- [#2758](https://gitlab.com/meltano/meltano/-/issues/2758) Fix misleading error message when calling `meltano invoke airflow <args>`
- [#2826](https://gitlab.com/meltano/meltano/-/issues/2826) Make plugin installation serial during `meltano add ...`
- [#2828](https://gitlab.com/meltano/meltano/-/issues/2828) Fix coroutine error when `python3-venv` is missing during plugin installation.

### Breaks


## 1.77.0 - (2021-06-17)
---

### Changes

- [#2694](https://gitlab.com/meltano/meltano/-/issues/2694) Use dbt [`v0.19.1`](https://github.com/fishtown-analytics/dbt/releases/tag/v0.19.1) by default for new dbt installs
- [#2694](https://gitlab.com/meltano/meltano/-/issues/2694) Add support for dbt [`config-version: 2`](https://docs.getdbt.com/docs/guides/migration-guide/upgrading-to-0-17-0)
- [#2622](https://gitlab.com/meltano/meltano/-/issues/2622) Make `hotgluexyz` the default variant for the CSV loader

### Fixes

- [#2741](https://gitlab.com/meltano/meltano/-/issues/2741) Fix duplication of config values when complex settings are applied to Singer plugins.


## 1.76.0 - (2021-06-10)
---

### Fixes

- [#2755](https://gitlab.com/meltano/meltano/-/issues/2755) Fix SQLAlchemy `cache_ok` warning messages when running `meltano elt`
- [#2773](https://gitlab.com/meltano/meltano/-/issues/2773) Fix `tap-chargebee`, `tap-intacct` and `tap-quickbooks` definitions that had `properties` capability instead of `catalog`
- [#2784](https://gitlab.com/meltano/meltano/-/issues/2784) Fix catalog discovery error when using custom plugins with no `pip_url` set


## 1.75.0 - (2021-05-28)
---

### Changes

- [#2745](https://gitlab.com/meltano/meltano/-/issues/2745) Allow `meltano` commands to be used from a subdirectory of a project
- [#2341](https://gitlab.com/meltano/meltano/-/issues/2341) Add support for already-installed plugins by making `pip_url` optional in custom plugin definitions
- [#2341](https://gitlab.com/meltano/meltano/-/issues/2341) Allow non-pip plugins to be declared using relative `executable` paths and `executable` programs already on the PATH


## 1.74.0 - (2021-05-10)
---

### New
- [#2353](https://gitlab.com/meltano/meltano/-/issues/2353) Add `meltano remove` command


## 1.73.0 - (2021-04-29)
---

### New

- [#2621](https://gitlab.com/meltano/meltano/-/issues/2621) Add `twilio-labs` variant of `tap-zendesk`

### Changes

- [#2705](https://gitlab.com/meltano/meltano/-/issues/2705) Speed up `meltano install` by installing plugins in parallel
- [#2709](https://gitlab.com/meltano/meltano/-/issues/2709) Add support for setting `kind` in settings prompt when using `meltano add --custom`


## 1.72.0 - (2021-04-22)
---

### New

- [#2560](https://gitlab.com/meltano/meltano/-/issues/2560) Add support for shortcut commands to `invoke`
- [#2560](https://gitlab.com/meltano/meltano/-/issues/2560) Add support for `sqlfluff` utility for linting SQL transforms
- [#2613](https://gitlab.com/meltano/meltano/-/issues/2613) Add `mashey` variant of `tap-slack`
- [#2689](https://gitlab.com/meltano/meltano/-/issues/2689) Add documentation for using a custom Python Package Index (PyPi)
- [#2426](https://gitlab.com/meltano/meltano/-/issues/2426) Add `transferwise` variant of `target-redshift`

### Changes
- [#2082](https://gitlab.com/meltano/meltano/-/issues/2082) Updated database_uri documentation to show how to target a PostgreSQL schema
- [#2107](https://gitlab.com/meltano/meltano/-/issues/2107) Updated 'create a custom extractor' tutorial to use the new SDK

### Fixes

- [#2526](https://gitlab.com/meltano/meltano/-/issues/2526) When target process fails before tap, report target output instead of `BrokenPipeError` or `ConnectionResetError`


## 1.71.0 - (2021-03-23)
---

### New

- [#2544](https://gitlab.com/meltano/meltano/-/issues/2544) Add support for `utility` plugin type
- [#2614](https://gitlab.com/meltano/meltano/-/issues/2614) Add `mashey` variant of `tap-zoom`


### Fixes

- [#2581](https://gitlab.com/meltano/meltano/-/issues/2581) Only expand `$ALL_CAPS` env vars in `meltano.yml` config values to prevent false positive matches in passwords


## 1.70.0 - (2021-02-23)
---

### New

- [#2590](https://gitlab.com/meltano/meltano/-/issues/2590) Add `hotgluexyz` variant of `tap-chargebee`
- [#2593](https://gitlab.com/meltano/meltano/-/issues/2593) Add `hotgluexyz` variant of `tap-intacct`

### Changes

- [#2356](https://gitlab.com/meltano/meltano/-/issues/2356) Disallow two pipelines with the same job ID to run at the same time by default

### Fixes

- [#2585](https://gitlab.com/meltano/meltano/-/issues/2585) Fix bug with finding a schedule based on namespace for a custom plugin


## 1.69.0 - (2021-02-16)
---

### New

- [#2558](https://gitlab.com/meltano/meltano/-/issues/2558) Add support for Airflow 2.0
- [#2577](https://gitlab.com/meltano/meltano/-/issues/2577) Add `hotgluexyz` variant of `tap-quickbooks`


## 1.68.0 - (2021-02-11)
---

### New

- [#2557](https://gitlab.com/meltano/meltano/-/issues/2557) Add support for entity and attribute selection to tap-gitlab

### Changes

- [#2559](https://gitlab.com/meltano/meltano/-/issues/2559) Bump Airflow version to 1.10.14

### Fixes

- [#2543](https://gitlab.com/meltano/meltano/-/issues/2543) Fix packages dependencies that claim Python 3.9 is supported when it actually isn't.


## 1.67.0 - (2021-01-26)
---

### Fixes

- [#2540](https://gitlab.com/meltano/meltano/-/issues/2540) `meltano schedule run` exit code now matches exit code of wrapped `meltano elt`
- [#2525](https://gitlab.com/meltano/meltano/-/issues/2525) `meltano schedule run` no longer requires `meltano` to be in the `PATH`


## 1.66.0 - (2021-01-18)
---

### New

- [#2483](https://gitlab.com/meltano/meltano/-/issues/2483) Every second, `meltano elt` records a heartbeat timestamp on the pipeline run row in the system database as long as the pipeline is running.
- [#2483](https://gitlab.com/meltano/meltano/-/issues/2483) Before running the new pipeline, `meltano elt` automatically marks runs with the same Job ID that have become stale as failed. A run is considered stale when 5 minutes have elapsed since the last recorded heartbeat. Older runs without a heartbeat are considered stale if they are still in the running state 24 hours after starting.
- [#2483](https://gitlab.com/meltano/meltano/-/issues/2483) `meltano schedule list` (which is run periodically by `meltano invoke airflow scheduler`) automatically marks any stale run as failed.
- [#2502](https://gitlab.com/meltano/meltano/-/issues/2502) Add `User-Agent` header with Meltano version to request for remote `discovery.yml` manifest (typically https://www.meltano.com/discovery.yml)
- [#2503](https://gitlab.com/meltano/meltano/-/issues/2503) Include project ID in `X-Project-ID` header and `project_id` query param in request for remote `discovery.yml` manifest when `send_anonymous_usage_stats` setting is enabled.


## 1.65.0 - (2021-01-12)
---

### New

- [#2392](https://gitlab.com/meltano/meltano/-/issues/2392) Add 'elt.buffer_size' setting with default value of 10MiB to let extractor output buffer size and line length limit (maximum message size) be configured as appropriate for the extractor and loader in question.


### Fixes

- [#2501](https://gitlab.com/meltano/meltano/-/issues/2501) Don't lose `version` when caching `discovery.yml`.


## 1.64.1 - (2021-01-08)
---

### Fixes

- [#2500](https://gitlab.com/meltano/meltano/-/issues/2500) Ensure all buffered messages (records) output by extractor make it to loader when extractor finishes early.


## 1.64.0 - (2021-01-07)
---

### Fixes

- [#2478](https://gitlab.com/meltano/meltano/-/issues/2478) Fix runaway memory usage (and possible out-of-memory error) when extractor outputs messages at higher rate than loader can process them, by enabling flow control with a 64KB buffer size limit


## 1.63.0 - (2021-01-04)
---

### New
- [#2308](https://gitlab.com/meltano/meltano/-/issues/2308) Verify that system database connection is still viable when checking it out of connection pool.
- [#2308](https://gitlab.com/meltano/meltano/-/issues/2308) Add `database_max_retries` and `database_retry_timeout` settings to configure retry attempts when the first connection to the DB fails.


### Fixes

- [#2486](https://gitlab.com/meltano/meltano/-/issues/2486) Remove `state` capability from `tap-google-analytics` because it's not actually currently supported yet


## 1.62.0 - (2020-12-23)
---

### New

- [#2390](https://gitlab.com/meltano/meltano/-/issues/2390) Let a plugin inherit its base plugin (package) description and configuration from another one using `--inherit-from=<name>` on `meltano add` or `inherit_from: <name>` in `meltano.yml`, so that the same package can be used in a project multiple times with different configurations.

### Changes

- [#2479](https://gitlab.com/meltano/meltano/-/issues/2479) Use extractor `load_schema` (usually its namespace) as default for target-bigquery `dataset_id` setting, as it already is for target-snowflake and target-postgres `schema`


## 1.61.0 - (2020-12-09)
---

### New

- [#2476](https://gitlab.com/meltano/meltano/-/issues/2476) Add missing tap-salesforce `is_sandbox` setting
- [#2471](https://gitlab.com/meltano/meltano/-/issues/2471) Make tap-bigquery discoverable
- [#2227](https://gitlab.com/meltano/meltano/-/issues/2227) Add `meltano schedule run <name>` command to run scheduled pipeline by name

### Changes

- [#2477](https://gitlab.com/meltano/meltano/-/issues/2477) Show array and object settings in configuration UI as unsupported instead of hiding them entirely
- [#2477](https://gitlab.com/meltano/meltano/-/issues/2477) Unhide tap-csv and tap-spreadsheets-anywhere in UI

### Fixes

- [#2379](https://gitlab.com/meltano/meltano/-/issues/2379) Take into account schedule `env` when running pipeline from UI using "Run" button


## 1.60.1 - (2020-12-07)
---

### Fixes

- [#2473](https://gitlab.com/meltano/meltano/-/issues/2473) Fix meltano/meltano Docker image entrypoint


## 1.60.0 - (2020-12-02)
---

### New
- [#2367](https://gitlab.com/meltano/meltano/-/issues/2367) Adopt Poetry for dependency and build management

### Changes

- [#2457](https://gitlab.com/meltano/meltano/-/issues/2457) Hide settings of kind `object` or `array` in UI

### Fixes

- [#2457](https://gitlab.com/meltano/meltano/-/issues/2457) Fix configuration of tap-adwords `primary_keys` and target-snowflake and target-postgres (transferwise variants) `schema_mapping`
- [#2463](https://gitlab.com/meltano/meltano/-/issues/2463) Fix casting of tap-postgres `max_run_seconds`, `logical_poll_total_seconds`, and `break_at_end_lsn` setting values
- [#2466](https://gitlab.com/meltano/meltano/-/issues/2466) Stop requiring specific version of `cryptography` that's incompatible with latest `pyOpenSSL`


## 1.59.0 - (2020-11-23)
---

### Changes

- [#2450](https://gitlab.com/meltano/meltano/-/issues/2450) Remove undocumented plugin configuration profile functionality

### Fixes
- [#2451](https://gitlab.com/meltano/meltano/-/issues/2451) Correctly show CLI error messages in log output
- [#2453](https://gitlab.com/meltano/meltano/-/issues/2453) Correctly pass value of `tap-facebook`'s `insights_buffer_days` setting to tap as integer instead of boolean
- [#2387](https://gitlab.com/meltano/meltano/-/issues/2387) Order of attributes in `meltano select --list --all` is set to alphabetical order.
- [#2458](https://gitlab.com/meltano/meltano/-/issues/2458) Adds missing `mysql-logo.png`


## 1.58.0 - (2020-11-12)
---

### New

- [#2438](https://gitlab.com/meltano/meltano/-/issues/2438) Add missing `replica_set`, `ssl`, `verify_mode`, and `include_schemas_in_destination_stream_name` settings to `tap-mongodb`
- [#2389](https://gitlab.com/meltano/meltano/-/issues/2389) Let user disable autoscrolling in UI job log modal
- [#2307](https://gitlab.com/meltano/meltano/-/issues/2307) Add `ui.session_cookie_secure` setting to let `Secure` flag be enabled on session cookies when Meltano UI is served over HTTPS

### Changes

- [#2307](https://gitlab.com/meltano/meltano/-/issues/2307) The `Secure` flag is no longer enabled on Meltano UI session cookies unconditionally and by default

### Fixes

- [#2396](https://gitlab.com/meltano/meltano/-/issues/2396) Support unquoted `YYYY-MM-DD` date values in `meltano.yml` by converting them to ISO8601 strings before passing them to plugins
- [#2445](https://gitlab.com/meltano/meltano/-/issues/2445) Fix 'Test Connection' and 'Save' buttons being disabled in UI Configuration modal despite required fields being populated
- [#2307](https://gitlab.com/meltano/meltano/-/issues/2307) Fix logging into Meltano UI in Google Chrome when running without HTTPS


## 1.57.0 - (2020-11-10)
---

### New

- [#2433](https://gitlab.com/meltano/meltano/-/issues/2433) Add `datamill-co` variant of `target-postgres`
- [#2425](https://gitlab.com/meltano/meltano/-/issues/2425) Add `transferwise` variant of `target-postgres`
- [#2404](https://gitlab.com/meltano/meltano/-/issues/2404) Add `singer-io` variant of `tap-recharge`
- [#2410](https://gitlab.com/meltano/meltano/-/issues/2410) Add `transferwise` variant of `tap-postgres`
- [#2411](https://gitlab.com/meltano/meltano/-/issues/2411) Add `transferwise` variant of `tap-mysql`
- [#2407](https://gitlab.com/meltano/meltano/-/issues/2407) Refactor discovery.yaml to keep things in lexicographically ascending order and in correct format
- [#2435](https://gitlab.com/meltano/meltano/-/issues/2435) Add new `stringify` setting `value_post_processor` that will convert values to their JSON string representation
- [#2437](https://gitlab.com/meltano/meltano/-/issues/2437) Add `meltano invoke` `--dump` option with possible values `config` and `catalog` (for extractors) to dump content of plugin-specific generated file

### Changes

- [#2368](https://gitlab.com/meltano/meltano/-/issues/2433) Make `datamill-co` variant of `target-postgres` the default instead of `meltano`

### Fixes


### Breaks


## 1.56.0 - (2020-11-02)
---

### New

- [#2374](https://gitlab.com/meltano/meltano/-/issues/2374) Add `target-bigquery` discoverable plugin definition
- [#1956](https://gitlab.com/meltano/meltano/-/issues/1956) Add support for Python 3.8


## 1.55.0 - (2020-10-30)
---

### New

- [#2368](https://gitlab.com/meltano/meltano/-/issues/2368) Add `transferwise` and `datamill-co` variants of `target-snowflake`

### Changes

- [#2368](https://gitlab.com/meltano/meltano/-/issues/2368) Make `datamill-co` variant of `target-snowflake` the default instead of `meltano`
- [#2380](https://gitlab.com/meltano/meltano/-/issues/2380) Add `target_` prefix to `namespace`s of discoverable loaders target-postgres, target-snowflake, and target-sqlite

### Fixes

- [#2373](https://gitlab.com/meltano/meltano/-/issues/2373) `meltano init` emits warning instead of failing when underlying filesystem doesn't support symlinks
- [#2391](https://gitlab.com/meltano/meltano/-/issues/2391) Add missing `max_workers` setting to `tap-salesforce` discoverable plugin definition
- [#2400](https://gitlab.com/meltano/meltano/-/issues/2400) Constrain Airflow installation to specific set of known-to-work requirements to prevent it from breaking unexpectedly


## 1.54.0 - (2020-10-08)
---

### Changes

- [#2057](https://gitlab.com/meltano/meltano/-/issues/2057) Bump Airflow version to 1.10.12
- [#2224](https://gitlab.com/meltano/meltano/-/issues/2224) Delete (if present) and recreate virtual environments for all plugins when running meltano install.

### Fixes

- [#2334](https://gitlab.com/meltano/meltano/-/issues/2334) Omit keys for settings with `null` values from `config.json` files generated for taps and targets, to support plugins that check if a config key is present instead of checking if the value is non-null.
- [#2376](https://gitlab.com/meltano/meltano/-/issues/2376) Fix `meltano elt ... --transform={run,only}` raising `PluginMissingError` when a default transform for the extractor is discoverable but not installed
- [#2377](https://gitlab.com/meltano/meltano/-/issues/2377) Ensure arbitrary env vars defined in `.env` are passed to invoked plugins


## 1.53.0 - (2020-10-06)
---

### New

- [#2134](https://gitlab.com/meltano/meltano/-/issues/2134) Let different variants of plugins be discovered and let users choose which to add to their project

### Changes

- [#2112](https://gitlab.com/meltano/meltano/-/issues/2112) Stop inheriting Meltano venv when invoking Airflow

### Fixes

- [#2372](https://gitlab.com/meltano/meltano/-/issues/2372) Upgrade `pip` and related tools to the latest version in plugin venvs


## 1.52.0 - (2020-09-28)
---

### Fixes

- [#2360](https://gitlab.com/meltano/meltano/-/issues/2360) Remove automatic install of extractors, loaders, and transforms if they are not present.

- [#2348](https://gitlab.com/meltano/meltano/-/issues/2348) Invalidate `meltano select` catalog discovery cache when extractor configuration is changed


## 1.51.0 - (2020-09-21)
---

### New

- [#2355](https://gitlab.com/meltano/meltano/-/issues/2355) Add `meltano elt` `--dump` option with possible values `catalog`, `state`, `extractor-config`, and `loader-config` to dump content of pipeline-specific generated file


### Fixes

- [#2358](https://gitlab.com/meltano/meltano/-/issues/2358) Don't unintentionally deselect all attributes other than those marked `inclusion: automatic` when using extractor `select_filter` extra or `meltano elt`'s `--select <entity>` option


## 1.50.0 - (2020-09-17)
---

### New

- [#2291](https://gitlab.com/meltano/meltano/-/issues/2291) Add `catalog` extractor extra to allow a catalog to be provided manually
- [#2291](https://gitlab.com/meltano/meltano/-/issues/2291) Add `--catalog` option to `meltano elt` to allow a catalog to be provided manually
- [#2289](https://gitlab.com/meltano/meltano/-/issues/2289) Add `state` extractor extra to allow state file to be provided manually
- [#2289](https://gitlab.com/meltano/meltano/-/issues/2289) Add `--state` option to `meltano elt` to allow state file to be provided manually

### Fixes

- [#2352](https://gitlab.com/meltano/meltano/-/issues/2352) `meltano elt` `--select` and `--exclude` no longer unexpectedly select entities for extraction that match the wildcard pattern but weren't selected originally.


## 1.49.0 - (2020-09-15)
---

### New

- [#2279](https://gitlab.com/meltano/meltano/-/issues/2279) Populate primary setting env var and aliases when invoking plugin or expanding env vars
- [#2349](https://gitlab.com/meltano/meltano/-/issues/2349) Allow plugin setting (default) values to reference pipeline plugin extras using generic env vars, e.g. `MELTANO_EXTRACT__<EXTRA>`
- [#2281](https://gitlab.com/meltano/meltano/-/issues/2281) Allow plugin extra (default) values to reference plugin name, namespace, profile using generic env vars, e.g. `MELTANO_EXTRACTOR_NAMESPACE`
- [#2280](https://gitlab.com/meltano/meltano/-/issues/2280) Allow plugin extra (default) values to reference plugin settings using env vars, e.g. `target_schema: $PG_SCHEMA`
- [#2278](https://gitlab.com/meltano/meltano/-/issues/2278) Read setting values from `<PLUGIN_NAME>_<SETTING_NAME>` env vars, taking precedence over `<PLUGIN_NAMESPACE>_<SETTING_NAME>` but not custom `env`
- [#2350](https://gitlab.com/meltano/meltano/-/issues/2350) Add `MELTANO_TRANSFORM_*` transform pipeline env vars for transformer (configuration) to access
- [#2282](https://gitlab.com/meltano/meltano/-/issues/2282) Add new extractor extra `load_schema` and use it as default loader `schema` instead of namespace
- [#2284](https://gitlab.com/meltano/meltano/-/issues/2284) Add new loader extra `dialect` and use it as default dbt `target` and Meltano UI SQL dialect instead of namespace
- [#2283](https://gitlab.com/meltano/meltano/-/issues/2283) Add new loader extra `target_schema` and use it as default dbt `source_schema` instead of loader `schema`
- [#2285](https://gitlab.com/meltano/meltano/-/issues/2285) Add new transform extra `package_name` and use it in dbt's `dbt_project.yml` and `--models` argument instead of namespace

### Changes

- [#2279](https://gitlab.com/meltano/meltano/-/issues/2279) Fall back on setting values from `<PLUGIN_NAME>_<SETTING_NAME>` and `<PLUGIN_NAMESPACE>_<SETTING_NAME>` env vars if a custom `env` is defined but not used
- [#2278](https://gitlab.com/meltano/meltano/-/issues/2278) Stop unnecessarily prepopulating `env` on a newly added custom plugin's settings definitions
- [#2208](https://gitlab.com/meltano/meltano/-/issues/2208) Standardize on setting env vars prefixed with plugin name, not namespace or custom `env`


## 1.48.0 - (2020-09-07)
---

### New

- [#2340](https://gitlab.com/meltano/meltano/-/issues/2340) Print full error message when extractor catalog discovery fails
- [#2223](https://gitlab.com/meltano/meltano/-/issues/2223) Print clear error message when `meltano invoke` or `meltano elt` attempts to execute a plugin that hasn't been installed yet
- [#2345](https://gitlab.com/meltano/meltano/-/issues/2345) Make `tap-csv` `files` a known setting
- [#2155](https://gitlab.com/meltano/meltano/-/issues/2155) Add `select_filter` extractor extra to allow extracting a subset of selected entities
- [#2155](https://gitlab.com/meltano/meltano/-/issues/2155) Add `--select` and `--exclude` options to `meltano elt` to allow extracting a subset of selected entities

### Changes

- [#2167](https://gitlab.com/meltano/meltano/-/issues/2167) Include extractor and loader name in autogenerated `meltano elt` job ID
- [#2343](https://gitlab.com/meltano/meltano/-/issues/2343) Automatically delete generated plugin config files at end of `meltano elt` and `meltano invoke`

### Fixes

- [#2167](https://gitlab.com/meltano/meltano/-/issues/2167) Make sure autogenerated `meltano elt` job ID matches in system database and `.meltano/{run,logs}/elt`
- [#2347](https://gitlab.com/meltano/meltano/-/issues/2347) Have `meltano config <plugin> set --store=dotenv` store valid JSON values for arrays and objects
- [#2346](https://gitlab.com/meltano/meltano/-/issues/2346) Correctly cast environment variable string value when overriding custom array and object settings

### Breaks

- [#2344](https://gitlab.com/meltano/meltano/-/issues/2344) Move `meltano elt` output logs from `.meltano/run/elt` to `.meltano/logs/elt`
- [#2342](https://gitlab.com/meltano/meltano/-/issues/2342) Store pipeline-specific generated plugin config files (`tap.config.json`, `tap.properties.json`, etc) under `.meltano/run/elt/<job_id>/<run_id>` instead of `.meltano/run/<plugin_name>`. Users who were explicitly putting a catalog file at `.meltano/run/<plugin_name>/tap.properties.json` should use `.meltano/extractors/<plugin_name>/tap.properties.json` instead.


## 1.47.0 - (2020-09-03)
---

### New

- [#2210](https://gitlab.com/meltano/meltano/-/issues/2210) Print documentation and repository URLs when adding a new plugin to the project
- [#2277](https://gitlab.com/meltano/meltano/-/issues/2277) Add `tap-bing-ads` as a known extractor
- [#2328](https://gitlab.com/meltano/meltano/-/issues/2328) Add new `upcase_string` setting `value_processor` that will convert string values to uppercase

### Changes

- [#2216](https://gitlab.com/meltano/meltano/-/issues/2216) Add stream properties defined in an extractor's `schema` extra to catalog if they do not exist in the discovered stream schema yet

### Fixes

- [#2338](https://gitlab.com/meltano/meltano/-/issues/2338) Once again change `target-csv` to use `singer-io/target-csv` instead of the Meltano fork
- [#2235](https://gitlab.com/meltano/meltano/-/issues/2235) Make embed links accessible when not authenticated
- [#2328](https://gitlab.com/meltano/meltano/-/issues/2328) Always convert `target-snowflake` `schema` setting value to uppercase before passing it to plugin


## 1.46.0 - (2020-08-27)
---

### New

- [!1820](https://gitlab.com/meltano/meltano/-/merge_requests/1820) Add 'tap-spreadsheets-anywhere' as an extractor

### Changes

- [#2309](https://gitlab.com/meltano/meltano/-/issues/2309) Pretty print `meltano schedule list --format=json` output
- [#2312](https://gitlab.com/meltano/meltano/-/issues/2312) Don't unnecessarily run discovery and generate catalog when running `meltano invoke <extractor> --help`, making it less likely to fail


## 1.45.0 - (2020-08-17)
---

### New

- [#2071](https://gitlab.com/meltano/meltano/-/issues/2071) Add new "Loaders" page to UI
- [#2222](https://gitlab.com/meltano/meltano/-/issues/2222) Add OAuth credentials settings to `tap-google-analytics`

### Changes

- [#2197](https://gitlab.com/meltano/meltano/-/issues/2197) Change `target-csv` to use `singer-io/target-csv` instead of the Meltano fork

### Fixes

- [#2268](https://gitlab.com/meltano/meltano/-/issues/2268) Fix bug causing custom plugins not to show up in `meltano discover` and have "Unknown" label in UI


## 1.44.0 - (2020-08-11)
---

### Fixes

- [#2219](https://gitlab.com/meltano/meltano/-/issues/2219) Don't fail on large (record) messages output by extractors (Singer taps) by increasing subprocess output buffer size from 64KB to 1MB.
- [#2215](https://gitlab.com/meltano/meltano/-/issues/2215) Have `meltano invoke <plugin> --help` pass `--help` flag to plugin, instead of showing `meltano invoke` help message


## 1.43.0 - (2020-08-04)
---

### New

- [#2116](https://gitlab.com/meltano/meltano/-/issues/2116) Prefix `meltano elt` output with `meltano`, `tap-foo`, `target-bar` and `dbt` labels as appropriate
- [!1778](https://gitlab.com/meltano/meltano/-/merge_requests/1788) Clearly print reason that tap, target or dbt failed by repeating last output line
- [#2214](https://gitlab.com/meltano/meltano/-/issues/2214) Log Singer messages output by tap and target when `meltano elt` is run with `--log-level` flag (or `cli.log_level` setting) set to `debug`

### Changes

- [!1778](https://gitlab.com/meltano/meltano/-/merge_requests/1788) Change stored error message when job was interrupted by KeyboardInterrupt from 'KeyboardInterrupt()' to 'The process was interrupted'
- [!1778](https://gitlab.com/meltano/meltano/-/merge_requests/1788) Disable noisy SettingsService logging when `cli.log_level` setting (or `--log-level` flag) is set to `debug`

### Fixes

- [#2212](https://gitlab.com/meltano/meltano/-/issues/2212) Don't show extractor extras `_select`, `_metadata`, and `_schema` as required in UI configuration form
- [#2213](https://gitlab.com/meltano/meltano/-/issues/2213) Provide extra context when `meltano invoke airflow` fails because of `airflow initdb` failing
- [!1778](https://gitlab.com/meltano/meltano/-/merge_requests/1788) Fail gracefully when `meltano install` fails to install plugin(s)


## 1.42.0 - (2020-07-28)
---

### New

- [#2162](https://gitlab.com/meltano/meltano/-/issues/2162) Print link to plugin documentation in `meltano add <plugin>` and `meltano config <plugin> list` output

### Changes

- [#2200](https://gitlab.com/meltano/meltano/-/issues/2200) Consistently handle CLI errors
- [#2147](https://gitlab.com/meltano/meltano/-/issues/2147) Continuously persist state messages output by loader (forwarded from extractor) so that subsequent runs can pick up where a failed run left off
- [#2198](https://gitlab.com/meltano/meltano/-/issues/2198) Don't touch project files that may be readonly when installing transform or dashboard plugins.

### Fixes

- [#2199](https://gitlab.com/meltano/meltano/-/issues/2199) Fix `meltano discover` only listing custom plugins, not known (discovered) ones
- [#2166](https://gitlab.com/meltano/meltano/-/issues/2166) Don't fail on large extractor state messages by increasing loader output buffer size from 64 to 128KB
- [#2180](https://gitlab.com/meltano/meltano/-/issues/2180) Mark pipeline job as failed when process is interrupted (SIGINT) or terminated (SIGTERM).


## 1.41.1 - (2020-07-23)
---

### New

- [#2196](https://gitlab.com/meltano/meltano/-/issues/2196) Pretty print and apply appropriate nesting to `meltano config` output
- [#2003](https://gitlab.com/meltano/meltano/-/issues/2003) Let extractor extra `select` be interacted with as `_select` setting
- [!1774](https://gitlab.com/meltano/meltano/-/merge_requests/1774) Let transform extra `vars` be interacted with as `_vars` setting
- [!1774](https://gitlab.com/meltano/meltano/-/merge_requests/1774) Add support for `kind: object` settings, which can gather nested values from across setting stores
- [!1774](https://gitlab.com/meltano/meltano/-/merge_requests/1774) Add support for `aliases: [...]` on setting definitions
- [!1774](https://gitlab.com/meltano/meltano/-/merge_requests/1774) Add support for `value_processor: 'nest_object'` on setting definitions
- [#2145](https://gitlab.com/meltano/meltano/-/issues/2145) Let discovered catalog schema be modified using schema rules stored in extractor `schema` extra (aka `_schema` setting)

### Changes

- [#2070](https://gitlab.com/meltano/meltano/issues/2070) List installed and available extractors separately on Extractors page
- [!1774](https://gitlab.com/meltano/meltano/-/merge_requests/1774) Replace `update.*` file bundle settings with `update` extra (aka `_update` setting)
- [!1774](https://gitlab.com/meltano/meltano/-/merge_requests/1774) Replace `metadata.*` extractor settings with `metadata` extra (aka `_metadata` setting)
- [#1764](https://gitlab.com/meltano/meltano/-/merge_requests/1764) Interpret `meltano config <plugin> set` value as JSON to allow non-string values to be set more easily

### Fixes

- [!1774](https://gitlab.com/meltano/meltano/-/merge_requests/1774) Fix poor performance of setting lookups using more memoization


## 1.41.0 - (2020-07-20)
---

### New

- [#2174](https://gitlab.com/meltano/meltano/-/issues/2174) Add `/api/health` health check route
- [#2125](https://gitlab.com/meltano/meltano/-/issues/2125) Add `--full-refresh` flag to `meltano elt` to perform a full refresh, ignoring the state left behind by any previous runs with the same job ID.
- [#2181](https://gitlab.com/meltano/meltano/-/issues/2181) Show custom Meltano UI logo (`ui.logo_url` setting) on sign-in page when authentication is enabled.

### Changes

- [#2175](https://gitlab.com/meltano/meltano/-/issues/2175) Clarify that not supporting discovery mode means that the `state` capability is not advertised
- [#2195](https://gitlab.com/meltano/meltano/-/issues/2195) Slightly increase size of custom Meltano UI logo (`ui.logo_url`) in navbar

### Fixes

- [#2168](https://gitlab.com/meltano/meltano/-/issues/2168) Don't select entity attributes marked as unsupported


## 1.40.1 - (2020-07-16)
---

### New

- [#2171](https://gitlab.com/meltano/meltano/-/issues/2171) Add better logging and error handling to `meltano config`
- [#2154](https://gitlab.com/meltano/meltano/-/issues/2154) Add 'project_readonly' setting to block changes to containerized project files, but still allow UI and CLI to store configuration in system database
- [#2157](https://gitlab.com/meltano/meltano/-/issues/2157) Add `ui.analysis` setting which can be disabled to hide all functionality related to Analysis from the UI
- [#2169](https://gitlab.com/meltano/meltano/-/issues/2169) Log warning when pipeline state was found but extractor does not advertise `state` capability

### Changes

- [#2171](https://gitlab.com/meltano/meltano/-/issues/2171) `meltano config <plugin> set` will now automatically store settings in `meltano.yml` or `.env` as appropriate.
- [#2127](https://gitlab.com/meltano/meltano/-/issues/2127) Config stored in `meltano.yml` or `.env` can now be edited in the UI when read-only mode is not enabled

### Fixes

- [#2109](https://gitlab.com/meltano/meltano/-/issues/2109) Fix bug causing adding extractor with related transform plugin to project in UI to fail when dbt hasn't yet been installed
- [#2170](https://gitlab.com/meltano/meltano/-/issues/2170) Restore support for referencing arbitrary env vars defined in `.env` from `meltano.yml` using env var expansion
- [#2115](https://gitlab.com/meltano/meltano/-/issues/2115) Stop `meltano` commands from leaving empty `.meltano/run` directory behind when run in non-project dir


## 1.40.0 - (2020-07-14)
---

### New

- [#2153](https://gitlab.com/meltano/meltano/-/issues/2153) Add `logo_url` property to custom extractor and loader definitions to show a custom logo in Meltano UI


## 1.39.1 - (2020-07-09)
---

### New

- [#2141](https://gitlab.com/meltano/meltano/-/issues/2141) Add `ui.session_cookie_domain` setting, to be used instead of `ui.server_name` when hostname matching is not desirable.
- [#2142](https://gitlab.com/meltano/meltano/-/issues/2142) Let `discovery.yml` manifest URL be overwritten using `discovery_url` setting.
- [#2083](https://gitlab.com/meltano/meltano/-/issues/2083) Add `ui.anonymous_readonly` setting to allow anonymous users read-only access when `ui.authentication` is enabled.
- [#2108](https://gitlab.com/meltano/meltano/-/issues/2108) Show icon with tooltip in UI when read-only mode is enabled
- [#2120](https://gitlab.com/meltano/meltano/-/issues/2120) Add `ui.logo_url` setting to allow the customization of the logo shown in the top left of the Meltano UI interface.

### Changes

- [#2140](https://gitlab.com/meltano/meltano/-/issues/2140) Only have `meltano ui` complain about missing `ui.server_name`, `ui.secret_key` and `ui.password_salt` settings when `ui.authentication` is enabled
- [#2083](https://gitlab.com/meltano/meltano/-/issues/2083) Stop allowing anonymous users read-only access when `ui.authentication` and `ui.readonly` are both enabled.

### Fixes

- [#2151](https://gitlab.com/meltano/meltano/-/issues/2151) Fix `meltano ui` never printing `Meltano UI is now available at [URL]` if `ui.server_name` is set
- [#2152](https://gitlab.com/meltano/meltano/-/issues/2152) Fix `meltano ui` printing all `gunicorn.error` logs twice


## 1.39.0 - (2020-07-07)
---

### New

- [#2100](https://gitlab.com/meltano/meltano/-/issues/2100) Let settings be stored directly in `.env` using `meltano config set --store=dotenv`
- [#2099](https://gitlab.com/meltano/meltano/-/issues/2099) Let Meltano settings be configured using `meltano config meltano {list,set,unset,reset}`

### Changes

- [#2100](https://gitlab.com/meltano/meltano/-/issues/2100) Have `meltano ui setup` store secrets in `.env` instead of `ui.cfg`

### Fixes

- [#2135](https://gitlab.com/meltano/meltano/-/issues/2135) Fix UI "Explore" page for custom (as opposed to plugin-based) topics and models
- [#2136](https://gitlab.com/meltano/meltano/-/issues/2136) Show error message in Analyze UI when pipeline for extractor is missing, even if extractor is installed
- [#2131](https://gitlab.com/meltano/meltano/-/issues/2131) Have "true" environment variables take precedence over those defined in `.env`


## 1.38.1 - (2020-07-03)
---

### New

- [#2128](https://gitlab.com/meltano/meltano/-/issues/2128) Allow alternative env vars to be specified for settings using `env_aliases` array
- [#2128](https://gitlab.com/meltano/meltano/-/issues/2128) Allow negated env var to be defined for boolean settings using `!` prefix in `env_aliases` array
- [#2129](https://gitlab.com/meltano/meltano/-/issues/2129) Cast values of `kind: integer` settings set through environment variables
- [#2132](https://gitlab.com/meltano/meltano/-/issues/2132) Support common `WEB_CONCURRENCY` env var to set `meltano ui` concurrency (workers)
- [#2091](https://gitlab.com/meltano/meltano/-/issues/2091) Support common `PORT` env var to set `meltano ui` bind port

### Changes

- [#2094](https://gitlab.com/meltano/meltano/-/issues/2069) Turn "Connections" page into "Extractors" management UI
- [#2130](https://gitlab.com/meltano/meltano/-/issues/2130) Have CLI respect `MELTANO_PROJECT_ROOT` env var when set instead of looking at current directory


## 1.38.0 - (2020-06-30)
---

### New

- [#2122](https://gitlab.com/meltano/meltano/-/issues/2122) Allow custom (`meltano.yml`-`config`-defined) settings to be overridden using environment
- [#2123](https://gitlab.com/meltano/meltano/-/issues/2123) Show current values and their source in `meltano config <plugin> list`

### Changes

- [#2102](https://gitlab.com/meltano/meltano/-/issues/2101) Improve `discovery.yml` incompatibility handling and error messages

### Fixes

- [#2121](https://gitlab.com/meltano/meltano/-/issues/2121) Don't include empty `plugins` object in new project `meltano.yml`

### Breaks

- [#2105](https://gitlab.com/meltano/meltano/-/issues/2105) Stop automatically running Airflow scheduler as part of Meltano UI


## 1.37.1 - (2020-06-26)
---

### Fixes

- [#2113](https://gitlab.com/meltano/meltano/-/issues/2113) Fix bug causing `meltano invoke airflow` to fail because `AIRFLOW_HOME` was not set correctly.


## 1.37.0 - (2020-06-25)
---

### New

- [#2048](https://gitlab.com/meltano/meltano/-/issues/2048) Add `docker` and `gitlab-ci` file bundles to allow instant containerization
- [#2068](https://gitlab.com/meltano/meltano/-/issues/2068) Add interface to schedule new pipelines to Pipelines page
- [#2081](https://gitlab.com/meltano/meltano/-/issues/2081) Add `url` config option to `target-postgres`
- [#2060](https://gitlab.com/meltano/meltano/-/issues/2060) Add `--format=json` option to `meltano schedule list` so that a project's schedules can be processed programmatically


## 1.36.1 - (2020-06-19)

### New

- [#2067](https://gitlab.com/meltano/meltano/-/issues/2067) Add pipeline name, loader, and transform columns to Pipelines table
- [#2103](https://gitlab.com/meltano/meltano/-/issues/2103) Support nested objects in `meltano.yml` `config` objects
- [#2103](https://gitlab.com/meltano/meltano/-/issues/2103) Allow nested properties to be set using `meltano config` by specifying a list of property names: `meltano config <plugin_name> set <property> <subproperty> <value>`
- [#2026](https://gitlab.com/meltano/meltano/-/issues/2026) Allow Singer stream and property metadata to be configured using special nested `config` properties `metadata.<entity>.<key>` and `metadata.<entity>.<attribute>.<key>`.


### Fixes

- [#2102](https://gitlab.com/meltano/meltano/-/issues/2102) Fix potential `meltano upgrade` failures by having it invoke itself with `--skip-package` after upgrading the package to ensure it always uses the latest code.


## 1.36.0 - (2020-06-15)
---

### New

- [#2095](https://gitlab.com/meltano/meltano/-/issues/2089) Support singular and plural plugin types in CLI arguments
- [#2095](https://gitlab.com/meltano/meltano/-/issues/2089) Allow list of plugin names of same type to be provided to `meltano add` and `meltano install`
- [#2089](https://gitlab.com/meltano/meltano/-/issues/2089) Add new 'files' plugin type to allow plugin-specific files to be added to a Meltano project automatically
- [#2090](https://gitlab.com/meltano/meltano/-/issues/2090) Allow SERVER_NAME, SECRET_KEY, and SECURITY_PASSWORD_SALT to be set using environment instead of ui.cfg


### Fixes

- [#2096](https://gitlab.com/meltano/meltano/-/issues/2096) Remove noisy migration-related logging from CLI command output
- [#2089](https://gitlab.com/meltano/meltano/-/issues/2089) Don't add Airflow and dbt-specific files to Meltano project until plugins are added explicitly
- [#2089](https://gitlab.com/meltano/meltano/-/issues/2089) Don't add docker-compose.yml to Meltano project by default


## 1.35.1 - (2020-06-11)
---

### Changes

- [#2094](https://gitlab.com/meltano/meltano/-/issues/2094) Consistently refer to plugin types and names in CLI output

### Fixes

- [#2092](https://gitlab.com/meltano/meltano/-/issues/2092) Only install plugins related to plugins of the specified type when running `meltano install <plugin_type> --include-related`
- [#2093](https://gitlab.com/meltano/meltano/-/issues/2093) Print error when transform plugin is installed before dbt


## 1.35.0 - (2020-06-09)
---

### New

- [#2013](https://gitlab.com/meltano/meltano/-/issues/2013) Add `--store` option to `meltano config` with possible values `db` and `meltano_yml`
- [#2087](https://gitlab.com/meltano/meltano/-/issues/2087) Add `--plugin-type` option to `meltano config` and `meltano invoke`
- [#2088](https://gitlab.com/meltano/meltano/-/issues/2088) Add `meltano upgrade` subcommands `package`, `files`, `database`, and `models`

### Changes

- [#2064](https://gitlab.com/meltano/meltano/-/issues/2064) Print environment-specific instructions when `meltano upgrade` is run from inside Docker
- [#2013](https://gitlab.com/meltano/meltano/-/issues/2013) Have `meltano config` store in meltano.yml instead of system database by default
- [#2087](https://gitlab.com/meltano/meltano/-/issues/2087) Skip plugins that are not configurable or invokable when finding plugin by name in `meltano config` and `meltano invoke`

### Fixes

- [#2080](https://gitlab.com/meltano/meltano/-/issues/2080) Don't try to overwrite .gitignore when upgrading Meltano and project
- [#2065](https://gitlab.com/meltano/meltano/-/issues/2065) Don't have `meltano upgrade` complain when `meltano ui`'s `gunicorn` isn't running
- [#2085](https://gitlab.com/meltano/meltano/-/issues/2085) Don't change order of object and set values when meltano.yml is updated programatically
- [#2086](https://gitlab.com/meltano/meltano/-/issues/2086) Ensure "meltano config --format=json" prints actual JSON instead of Python object


## 1.34.2 - (2020-05-29)
---

### Fixes

- [#2076](https://gitlab.com/meltano/meltano/-/issues/2076) Fix bug that caused Airflow to look for DAGs in plugins dir instead of dags dir
- [#2077](https://gitlab.com/meltano/meltano/-/issues/2077) Fix potential dependency version conflicts by ensuring Meltano venv is not inherited by invoked plugins other than Airflow
- [#2075](https://gitlab.com/meltano/meltano/-/issues/2075) Update Airflow configand run `initdb` every time it is invoked
- [#2078](https://gitlab.com/meltano/meltano/-/issues/2078) Have Airflow DAG respect non-default system database URI set through `MELTANO_DATABASE_URI` env var or `--database-uri` option


## 1.34.1 - (2020-05-26)
---

### Fixes

- [#2063](https://gitlab.com/meltano/meltano/-/merge_requests/2063) Require `psycopg2-binary` instead of `psycopg2` so that build dependency `pg_config` doesn't need to be present on system


## 1.34.0 - (2020-05-26)
---

### New

- [!1664](https://gitlab.com/meltano/meltano/-/merge_requests/1664) Automatically populate `env` properties on newly added custom plugin `settings` in `meltano.yml`
- [!1664](https://gitlab.com/meltano/meltano/-/merge_requests/1664) Have `meltano config <plugin> list` print default value along with setting name and env var
- [!1664](https://gitlab.com/meltano/meltano/-/merge_requests/1664) Pass configuration environment variables when invoking plugins
- [!1664](https://gitlab.com/meltano/meltano/-/merge_requests/1664) Set `MELTANO_EXTRACTOR_NAME`, `MELTANO_EXTRACTOR_NAMESPACE`, and `MELTANO_EXTRACT_{SETTING...}` environment variables when invoking loader or transformer
- [!1664](https://gitlab.com/meltano/meltano/-/merge_requests/1664) Set `MELTANO_LOADER_NAME`, `MELTANO_LOADER_NAMESPACE`, and `MELTANO_LOAD_{SETTING...}` environment variables when invoking transformer
- [!1664](https://gitlab.com/meltano/meltano/-/merge_requests/1664) Allow dbt project dir, profiles dir, target, source schema, target schema, and models to be configured like any other plugin, with defaults based on pipeline-specific environment variables
- [#2029](https://gitlab.com/meltano/meltano/-/issues/2029) Allow target-postgres and target-snowflake schema to be overridden through config, with default based on pipeline's extractor's namespace
- [#2062](https://gitlab.com/meltano/meltano/-/issues/2062) Support `--database-uri` option and `MELTANO_DATABASE_URI` env var on `meltano init`
- [#2062](https://gitlab.com/meltano/meltano/-/issues/2062) Add support for PostgreSQL 12 as a system database by updating SQLAlchemy

### Changes

- [!1664](https://gitlab.com/meltano/meltano/-/merge_requests/1664) Infer compatibility between extractor and transform based on namespace rather than name
- [!1664](https://gitlab.com/meltano/meltano/-/merge_requests/1664) Determine transform dbt model name based on namespace instead of than replacing `-` with `_` in name
- [!1664](https://gitlab.com/meltano/meltano/-/merge_requests/1664) Don't pass environment variables with "None" values to plugins if variables were unset
- [!1664](https://gitlab.com/meltano/meltano/-/merge_requests/1664) Determine Meltano Analyze schema based on transformer's `target_schema` or loader's `schema` instead of `MELTANO_ANALYZE_SCHEMA` env var
- [#2053](https://gitlab.com/meltano/meltano/-/issues/2053) Bump dbt version to 0.16.1

### Fixes

- [#2059](https://gitlab.com/meltano/meltano/-/issues/2059) Properly handle errors in before/after install hooks


## 1.33.0 - (2020-05-21)
---

### Changes

- [#2028](https://gitlab.com/meltano/meltano/-/issues/2028) Improve descriptions and default values of `meltano add --custom` prompts

### Fixes

- [#2042](https://gitlab.com/meltano/meltano/-/issues/2042) Fix bug causing Connection Setup UI to fail when plugin docs URL is not set
- [#2045](https://gitlab.com/meltano/meltano/-/issues/2045) Hide plugin logo in UI if image file could not be found
- [#2043](https://gitlab.com/meltano/meltano/-/issues/2043) Use plugin name in UI when label is not set, instead of not showing anything
- [#2044](https://gitlab.com/meltano/meltano/-/issues/2044) Don't show button to open Log Modal on Pipelines page if pipeline has never run


## 1.32.1 - (2020-05-15)
---

### Fixes

- [#2024](https://gitlab.com/meltano/meltano/-/issues/2024) Have plugin venvs not inherit Meltano venv to prevent wrong versions of modules from being loaded


## 1.32.0 - (2020-05-11)
---

### New

- [#2019](https://gitlab.com/meltano/meltano/-/issues/2019) Ask for setting names when adding a new custom plugin

### Changes

- [#2011](https://gitlab.com/meltano/meltano/-/issues/2011) Make tap-gitlab private_token setting optional for easier extraction of public groups and projects
- [#2012](https://gitlab.com/meltano/meltano/-/issues/2012) Add target-jsonl loader

### Fixes

- [#2010](https://gitlab.com/meltano/meltano/-/issues/2010) Fix bug causing dot-separated config keys to not be nested in generated tap or target config
- [#2020](https://gitlab.com/meltano/meltano/-/issues/2020) Fix bug that caused `meltano select` to add `select` option to every plugin in `meltano.yml` instead of just the specified one
- [#2021](https://gitlab.com/meltano/meltano/-/issues/2021) Only ask for capabilities when adding a custom extractor, not a loader or other plugin


## 1.31.0 - (2020-05-04)
---

### Changes

- [#1987](https://gitlab.com/meltano/meltano/-/issues/1987) Restore GitLab and Zendesk data sources in UI
- [#2005](https://gitlab.com/meltano/meltano/-/issues/2005) Add "Don't see your data source here?" option in UI
- [#2008](https://gitlab.com/meltano/meltano/-/issues/2008) Clarify that pipelines UI only supports target-postgres
- [#2007](https://gitlab.com/meltano/meltano/-/issues/2007) Don't install airflow, dbt and target-postgres by default as part of 'meltano init'
- [#2007](https://gitlab.com/meltano/meltano/-/issues/2007) Only run 'airflow scheduler' as part of 'meltano ui' when airflow is installed
- [#2007](https://gitlab.com/meltano/meltano/-/issues/2007) Install airflow, dbt, and target-postgres on DigitalOcean images


## 1.30.1 - (2020-04-23)
---

### Fixes
- [#1985](https://gitlab.com/meltano/meltano/-/issues/1985) Fixed bug with Airflow installs WTForms 2.3.0 instead of 2.2.1, which is incompatible


## 1.30.0 - (2020-04-20)
---

### New

- [#1953](https://gitlab.com/meltano/meltano/-/issues/1953) Show design attribute descriptions in tooltips in report builder
- [#1787](https://gitlab.com/meltano/meltano/-/issues/1787) Show Shopify extractor in UI

### Changes

- [!1611](https://gitlab.com/meltano/meltano/-/merge_requests/1611) Only show design description if it is different from design label


## 1.29.1 - (2020-04-16)
---

### New

- [#1948](https://gitlab.com/meltano/meltano/-/issues/1948) Show Intercom button in bottom right on MeltanoData.com instances
- [#1930](https://gitlab.com/meltano/meltano/-/issues/1930) Add button to remove report from dashboard when editing dashboard
- [#1845](https://gitlab.com/meltano/meltano/-/issues/1845) Add button to delete report to report builder interface
- [#1849](https://gitlab.com/meltano/meltano/-/issues/1849) Add button to rename report to report builder interface
- [#1951](https://gitlab.com/meltano/meltano/-/issues/1951) Add button to edit dashboard name and description to dashboard page

### Changes

- [!1607](https://gitlab.com/meltano/meltano/-/merge_requests/1607) Move date range picker into results area of report builder interface
- [!1608](https://gitlab.com/meltano/meltano/-/merge_requests/1608) Make report title more prominent in report builder


## 1.29.0 - (2020-04-13)
---

## 1.28.1 - (2020-04-09)
---

### New

- [#1940](https://gitlab.com/meltano/meltano/-/issues/1940) Show Google Ads extractor in UI

### Changes

- [#1941](https://gitlab.com/meltano/meltano/-/issues/1941) Suggest disabling ad blocker if inline docs iframe for an Ads or Analytics extractor failed to load
- [#1667](https://gitlab.com/meltano/meltano/-/issues/1667) Have 'meltano init' create system database and install airflow, dbt, and target-postgres plugins

### Fixes

- [#1942](https://gitlab.com/meltano/meltano/-/issues/1942) Ensure navigation bar is hidden in production when docs are viewed inline


## 1.28.0 - (2020-04-06)
---

### New

- [#1937](https://gitlab.com/meltano/meltano/-/issues/1937) Add optional `plugin_type` argument to `meltano install` to only (re)install plugins of a certain type


### Fixes

- [#1938](https://gitlab.com/meltano/meltano/-/issues/1938) Display error message when viewing dashboard before pipeline has run


## 1.27.3 - (2020-04-02)
---

### Fixes

- [#1938](https://gitlab.com/meltano/meltano/-/issues/1938) Fix regression causing dashboards and reports not to load when readonly mode is enabled (like on the demo instance)


## 1.27.2 - (2020-04-02)
---

### Fixes

- [#1936](https://gitlab.com/meltano/meltano/-/issues/1936) Fix regression causing UI to fail when analytics/tracking is enabled


## 1.27.1 - (2020-04-02)
---

### New

- [#1477](https://gitlab.com/meltano/meltano/-/issues/1477) Allow read-only mode and authentication to be used at the same time, to allow anonymous read-only access and only require authentication for write actions.
- [#1914](https://gitlab.com/meltano/meltano/-/issues/1914) Allow default dashboards and reports to be updated in place if package contains snapshots of older versions
- [#1933](https://gitlab.com/meltano/meltano/-/issues/1933) Allow Meltano UI Google Analytics ID to be overridden using environment variable

### Changes

- [#1896](https://gitlab.com/meltano/meltano/-/issues/1896) Set pipeline update interval to daily by default, to start after first successful manual run
- [#1888](https://gitlab.com/meltano/meltano/-/issues/1888) Explain in "Edit Connection" button tooltip why it may be disabled
- [#1890](https://gitlab.com/meltano/meltano/-/issues/1890) Clarify that changing Start Date requires a new pipeline to be set up
- [#1892](https://gitlab.com/meltano/meltano/-/issues/1892) Clarify in Run Log modal that the "Explore" button can also be found on the Connections page
- [#1891](https://gitlab.com/meltano/meltano/-/issues/1891) Show data source logo and label in Run Log modal header insteadof pipeline ID
- [#1893](https://gitlab.com/meltano/meltano/-/issues/1893) Hide "Download Log" button while pipeline is running instead of disabling it
- [#1894](https://gitlab.com/meltano/meltano/-/issues/1894) Suggest connecting a data source on Pipelines page when there are no pipelines yet
- [#1912](https://gitlab.com/meltano/meltano/-/issues/1912) Suggest user gets in touch if the report they're looking for is not included by default

### Fixes

- [#1911](https://gitlab.com/meltano/meltano/-/issues/1911) Display "Last updated: Updating..." instead of "Last updated: 1969-12-31" on reports while pipeline is running
- [#1910](https://gitlab.com/meltano/meltano/-/issues/1910) Fix pipeline "Start date" and report "Data starting from" off-by-1 errors caused by timezone differences


## 1.27.0 - (2020-03-30)
---

### Changes

- [#1909](https://gitlab.com/meltano/meltano/-/issues/1909) Suggest disabling ad blocker if request related to an Ads or Analytics extractor was blocked by browser
- [#1886](https://gitlab.com/meltano/meltano/-/issues/1886) Don't prepopulate date fields that are not required and are better left blank
- [#1887](https://gitlab.com/meltano/meltano/-/issues/1887) Hide End Date fields in connection setup since our end-users will want to import everything
- [#1905](https://gitlab.com/meltano/meltano/-/issues/1905) Hide Google Analytics Reports field from UI since startup founder end-users will stick with default

### Fixes

- [#1920](https://gitlab.com/meltano/meltano/-/issues/1920) Fix extractor logo on Google Analytics Explore page
- [#1895](https://gitlab.com/meltano/meltano/-/issues/1895) Fix bug causing newly created pipeline not to show as running when it is
- [#1906](https://gitlab.com/meltano/meltano/-/issues/1906) Fix "Test Connection" for extractors that require a file to be uploaded, like Google Analytics
- [#1931](https://gitlab.com/meltano/meltano/-/issues/1931) Validate uploaded file path when saving or testing connection settings


## 1.26.2 - (2020-03-26)
---

### Fixes

- [#1883](https://gitlab.com/meltano/meltano/-/issues/1883) Fix dashboard and embedded reports failing to load when design has no joins


## 1.26.1 - (2020-03-26)
---

### Changes

- [#1854](https://gitlab.com/meltano/meltano/-/issues/1854) Remove non-marketing-sales data sources from UI
- [#1881](https://gitlab.com/meltano/meltano/-/issues/1881) Store in system database when user was last active
- [#1846](https://gitlab.com/meltano/meltano/-/issues/1846) Freeze reports with relative date filters in time when shared or embedded
- [#1847](https://gitlab.com/meltano/meltano/-/issues/1847) Show date range on embedded reports and dashboards
- [#1847](https://gitlab.com/meltano/meltano/-/issues/1847) Show date range on reports on dashboards


## 1.26.0 - (2020-03-23)
---

### Changes

- [#1188](https://gitlab.com/meltano/meltano/-/issues/1188) Allow sorting by timeframe period columns (e.g. "Creation Date: Month", "Creation Date: Year")
- [#1873](https://gitlab.com/meltano/meltano/-/issues/1873) Display error message when viewing model/design/report before pipeline has run
- [#1874](https://gitlab.com/meltano/meltano/-/issues/1874) Print full error when initial model compilation fails
- [#1875](https://gitlab.com/meltano/meltano/-/issues/1875) Automatically run query when sorting is changed
- [#1876](https://gitlab.com/meltano/meltano/-/issues/1876) Don't store Analyze UI state in report file
- [#1877](https://gitlab.com/meltano/meltano/-/issues/1877) Allow designs to reference the same table more than once
- [#1878](https://gitlab.com/meltano/meltano/-/issues/1878) Recompile models when meltano is upgraded


## 1.25.1 - (2020-03-19)

---

### New

- [#1799](https://gitlab.com/meltano/meltano/issues/1799) Improve date range UX by displaying the date range associated with each attribute in the `<select>` (previously the user had to manually check each one-by-one to see if it had an associated date range filter)

### Changes

- [#1799](https://gitlab.com/meltano/meltano/issues/1799) Update "Date Range(s)" button label to account for pluralization
- [#1799](https://gitlab.com/meltano/meltano/issues/1799) Fallback to inline text and only display the date range `<select>` if there are two or more date ranges to filter on
- [#1799](https://gitlab.com/meltano/meltano/issues/1799) Update date range picker to initialize at the first attribute with a valid date range
- [#1799](https://gitlab.com/meltano/meltano/issues/1799) Update the Report Builder's "jump to date range dropdown" buttons (small calendar icon button associated with the left pane's attribute items) to automatically focus the date range that's associated

### Fixes

- [#1872](https://gitlab.com/meltano/meltano/-/issues/1872) Delete state left over from different pipeline run for same extractor
- [#1779](https://gitlab.com/meltano/meltano/-/issues/1779) Fix loading report directly by URL when design request completes before reports request


## 1.25.0 - (2020-03-16)

---

### New

- [#1843](https://gitlab.com/meltano/meltano/issues/1843) Update the Google Ads Extractor selected attributes definition to also extract the Ad Network and Device segments for the Ads Performance Reports.

### Changes

- [#1852](https://gitlab.com/meltano/meltano/-/issues/1852) Move Pipelines after Connections in navbar
- [#1850](https://gitlab.com/meltano/meltano/-/issues/1850) Rename Connections tab "Connection" and "Pipeline" buttons to "Edit Connection", and "View Pipeline"
- [#1856](https://gitlab.com/meltano/meltano/-/issues/1856) Remove "Custom" data source option from UI
- [#1867](https://gitlab.com/meltano/meltano/-/issues/1867) Make timeframe table headings more human-friendly

### Fixes

- [#1848](https://gitlab.com/meltano/meltano/-/issues/1848) Fix Explore page "Report Builder" column loading when model name and model topic name do not match

## 1.24.1 - (2020-03-12)

---

### New

- [!1523](https://gitlab.com/meltano/meltano/merge_requests/1523) Add support for relative date filter definitions to Meltano Filters. That means that filters over dates and times can have a `[+-]N[dmy]` format instead of a fixed date. That allows Meltano to generate a date relative to a pivot date provided by in the query definition or `NOW()`.
- [#1830](https://gitlab.com/meltano/meltano/issues/1830) Add relative vs. absolute date ranges to date range picker of Report Builder

### Changes

- [#1830](https://gitlab.com/meltano/meltano/issues/1830) Update date ranges calendars with "Today" marker for improved UX

## 1.24.0 - (2020-03-09)

---

### Changes

- [#1831](https://gitlab.com/meltano/meltano/issues/1831) Change main navigation "Reports" to "Explore" and update its nested CTAs to link to a landing page per data source
- [#1705](https://gitlab.com/meltano/meltano/issues/1705) Remove `meltano permissions` feature now that it has been extracted into https://gitlab.com/gitlab-data/permifrost.
- Updated "Report Builder" page with a header to better communicate what the page is for.

### Fixes

- [#1840](https://gitlab.com/meltano/meltano/-/issues/1840) Format InputDateIso8601 value as YYYY-MM-DD since a full timestamp value could represent a different date in UTC and local timezone
- [#1842](https://gitlab.com/meltano/meltano/issues/1842) Fix empty filter attributes bug for non-join designs

## 1.23.2 - (2020-03-05)

---

### New

- [#1820](https://gitlab.com/meltano/meltano/issues/1820) Add Vertical Bar chart type to Report chart options

### Changes

- [#1820](https://gitlab.com/meltano/meltano/issues/1820) Updated chart type selection as a dropdown for improved UX (ensures the chart icon is adorned with its label)

### Fixes

- [#1837](https://gitlab.com/meltano/meltano/issues/1837) Fix tap-mongodb database name setting
- [#1838](https://gitlab.com/meltano/meltano/issues/1838) Properly handle dates and timezones in date range picker
- [#1838](https://gitlab.com/meltano/meltano/issues/1838) Ensure records on boundary dates are included when using date range picker with column of type "time"

## 1.23.1 - (2020-03-04)

---

### Fixes

- [#1836](https://gitlab.com/meltano/meltano/issues/1820) Don't crash when gunicorn is sent HUP signal to reload Meltano service

## 1.23.0 - (2020-03-02)

---

### New

- [#1601](https://gitlab.com/meltano/meltano/issues/1601) Add Explore landing pages per data source to act as an aggregate jump-off point to related dashboards, reports, report templates, and more

### Changes

- [#1601](https://gitlab.com/meltano/meltano/issues/1601) Change "Reports" CTA in each Pipeline and the JobLog modal to link to its corresponding and newly added Explore page
- [#1698](https://gitlab.com/meltano/meltano/issues/1698) Change information architecture to separate Connections and Pipelines into distinct pages

### Fixes

- [#1811](https://gitlab.com/meltano/meltano/issues/1811) Fix an issue when installing a custom plugin.
- [#1794](https://gitlab.com/meltano/meltano/issues/1794) Remove the notification field when notifications are disabled.
- [#1815](https://gitlab.com/meltano/meltano/issues/1815) Fix `mapActions` misplacement in `computed` vs. `methods`
- [#1468](https://gitlab.com/meltano/meltano/issues/1468) Update asn1crypto to get Meltano to work on macOS Catalina

## 1.22.2 - (2020-02-27)

---

### Fixes

- [#1809](https://gitlab.com/meltano/meltano/issues/1809) Fix LogModal padding render issue and `TypeError` with proper conditional check prior to dereferencing
- [#1810](https://gitlab.com/meltano/meltano/issues/1810) Fix an issue where Notifications would not be sent when the application used multiple workers

## 1.22.1 - (2020-02-26)

---

### New

- [#1783](https://gitlab.com/meltano/meltano/issues/1873) Add Shopify extractor as a hidden plugin
- [#1499](https://gitlab.com/meltano/meltano/issues/1499) Add date range selector to Analyze UI (requires a `type=date` or `type=time` in each model needing this functionality)

### Changes

- [#1777](https://gitlab.com/meltano/meltano/issues/1777) Update Meltano Analyze to only preselect the first column and aggregate attributes when no attributes have a `require`d setting
- [#1796](https://gitlab.com/meltano/meltano/issues/1796) Update date range and filter changes to trigger autorun if enabled

### Fixes

- [#1798](https://gitlab.com/meltano/meltano/issues/1798) Add OK button to toasts that couldn't be dismissed previously, to prevent them from getting in the way of modal buttons
- [#1803](https://gitlab.com/meltano/meltano/issues/1803) Ensure SMTP credentials can be set via environment variables
- [#1778](https://gitlab.com/meltano/meltano/issues/1778) Fix missing pipeline date when visiting page directly from URL

## 1.22.0 - (2020-02-24)

---

### New

- [#1646](https://gitlab.com/meltano/meltano/issues/1646) Add default Stripe dashboard
- [#1759](https://gitlab.com/meltano/meltano/issues/1759) Add default reports and dashboard for Google Ads data
- [#1775](https://gitlab.com/meltano/meltano/issues/1775) Add default dashboard for GitLab extractor
- [#1714](https://gitlab.com/meltano/meltano/issues/1714) Add support for a `required` setting in Models so Analyze can still work with more complex reporting scenarios (Facebook and Google Adwords need this)
- [#1780](https://gitlab.com/meltano/meltano/issues/1780) Add default reports and dashboard for Facebook Ads data

## 1.21.2 - (2020-02-18)

---

### New

- [#1740](https://gitlab.com/meltano/meltano/issues/1740) Add "Sharing Reports and Dashboards" section to Getting Started guide
- [#1484](https://gitlab.com/meltano/meltano/issues/1484) Add a subscription field to be notified when a Pipeline will be completed.

### Changes

- [#1740](https://gitlab.com/meltano/meltano/issues/1740) Update Getting Started guide screenshots with up-to-date UI

### Fixes

- [#1751](https://gitlab.com/meltano/meltano/issues/1751) Custom report ordering now works based on user customization
- [#1756](https://gitlab.com/meltano/meltano/issues/1756) Fix embed app to properly render based on `report` or `dashboard` type

## 1.21.1 - (2020-02-17)

---

### Fixes

- [#1754](https://gitlab.com/meltano/meltano/issues/1754) Fix duplicate "Share" button and Reports dropdown clipping issue

## 1.21.0 - (2020-02-17)

---

### New

- [#609](https://gitlab.com/meltano/meltano/issues/609) Add the Google Ads Extractor to Meltano as a hidden plugin. It will be fully enabled on Meltano UI once OAuth support is added. It uses the tap defined in https://gitlab.com/meltano/tap-adwords/
- [#1693](https://gitlab.com/meltano/meltano/issues/1693) Add default transformations for the Google Ads Extractor. They are using the dbt package defined in https://gitlab.com/meltano/dbt-tap-adwords
- [#1694](https://gitlab.com/meltano/meltano/issues/1694) Add default Meltano Models for the Google Ads Extractor. They are defined in https://gitlab.com/meltano/model-adwords
- [#1695](https://gitlab.com/meltano/meltano/issues/1695) Add documentation for the Google Ads Extractor
- [#1723](https://gitlab.com/meltano/meltano/issues/1723) Add various mobile and widescreen related style tweaks to improve base layout at mobile and widescreen widths

### Changes

- [!1460](https://gitlab.com/meltano/meltano/merge_requests/1460) Remove the FTP access from Meltano hosted instances
- [#1629](https://gitlab.com/meltano/meltano/issues/1629) Add "Share Dashboard" functionality
- [#1629](https://gitlab.com/meltano/meltano/issues/1629) Update report "Embed" button to "Share" and include a share link to accompany the embed snippet

### Fixes

- [#1680](https://gitlab.com/meltano/meltano/issues/1680) Fix initial "Last Run" button of a pipeline run to properly open the corresponding job log

## 1.20.1 - (2020-02-13)

---

### New

- [#1650](https://gitlab.com/meltano/meltano/issues/1650) create TOS page and add TOS link to website footer

### Changes

- [#1681](https://gitlab.com/meltano/meltano/issues/1681) Update `transform` during pipeline save to conditionally set `skip` vs. `run` to prevent wasted cycles for extractors that lack transformations
- [#1696](https://gitlab.com/meltano/meltano/issues/1696) Update dashboards list to be alphabetically sorted
- [#1710](https://gitlab.com/meltano/meltano/issues/1710) Hide `tap-fastly` in UI

### Fixes

- [#1696](https://gitlab.com/meltano/meltano/issues/1696) Fix duplicate chart renders when dashboard is loaded
- [#1696](https://gitlab.com/meltano/meltano/issues/1696) Fix "Add to Dashboards" button when loading an existing report (additionally updated `disabled` button states)
- [#1711](https://gitlab.com/meltano/meltano/issues/1711) Disable fields of all kinds when a plugin setting is protected or set in env or meltano.yml
- [#1712](https://gitlab.com/meltano/meltano/issues/1712) Fix lock icon tooltip message on plugin settings that were set in env or meltano.yml
- [#1677](https://gitlab.com/meltano/meltano/issues/1677) Properly represent values of boolean settings that were set using environment verariables in UI

## 1.20.0 - (2020-02-10)

---

### New

- [#1682](https://gitlab.com/meltano/meltano/issues/1682) Use human-readable update interval labels

### Changes

- [#1514](https://gitlab.com/meltano/meltano/issues/1514) Remove DBT docs integration
- [#1679](https://gitlab.com/meltano/meltano/issues/1679) Prevent the `hidden` settings from being sent to the front-end, potentially causing configuration failure

### Fixes

- [#1675](https://gitlab.com/meltano/meltano/issues/1675) Fix future grant diffing for databases and schemas
- [#1674](https://gitlab.com/meltano/meltano/issues/1674) Fix duplicate pipelines bug resulting from recent addition to view and update existing connections

## 1.19.2 - (2020-02-06)

---

### Fixes

- [#1672](https://gitlab.com/meltano/meltano/issues/1672) Pin Werkzeug version to 0.16.1 since 1.0.0 is unsupported by Flask-BabelEx

## 1.19.1 - (2020-02-06)

---

### Fixes

- [#1671](https://gitlab.com/meltano/meltano/issues/1671) Fix error handling bug that caused a console error that impacted further UI interaction

## 1.19.0 - (2020-02-06)

---

### New

- [#1545](https://gitlab.com/meltano/meltano/issues/1545) Add read-only report embed functionality via embeddable `iframe` copy-to-clipboard snippet
- [#1606](https://gitlab.com/meltano/meltano/issues/1606) Update UI after successful plugin configuration with auto installed reports and dashboards
- [#1614](https://gitlab.com/meltano/meltano/issues/1614) Add 'Fix Connection' and 'View Connection' CTAs to Integrations with corresponding pipelines
- [#1550](https://gitlab.com/meltano/meltano/issues/1550) Add the Meltano OAuth Service integration to manage the OAuth flow in the plugin configuration

### Changes

- [#1594](https://gitlab.com/meltano/meltano/issues/1594) Improve onboarding UX by moving the "Update Interval" selection to a post-successful-pipeline action
- [#1594](https://gitlab.com/meltano/meltano/issues/1594) Update pipelines to be sorted alphabetically to match data sources organization
- [#1659](https://gitlab.com/meltano/meltano/issues/1659) Update query attribute toggling and results UX when autorun query is on (via 500ms debounce)
- [#1475](https://gitlab.com/meltano/meltano/issues/1475) GitLab extractor in the UI steers user towards a single data source

### Fixes

- [#1657](https://gitlab.com/meltano/meltano/issues/1657) Fix `update_dashboard` error when payload lacked a `new_settings` key
- [#1602](https://gitlab.com/meltano/meltano/issues/1602) Fix instances where `<a disabled='...'>` vs. `<button disabled='...'>` didn't functionally disable the button (previously they were only disabled visually)
- [#1656](https://gitlab.com/meltano/meltano/issues/1656) Fix conditional header in docs to support Meltano.com and inline docs within the Meltano app

## 1.18.0 - (2020-02-03)

---

### New

- [#1154](https://gitlab.com/meltano/meltano/issues/1154) Adds non-dry mode to `meltano permissions` on Snowflake so that queries can be executed
- [#1578](https://gitlab.com/meltano/meltano/issues/1578) User can request help to delete their data from their MeltanoData instance

### Changes

- [#1516](https://gitlab.com/meltano/meltano/issues/1516) Pipelines now show extractor label rather than name
- [#1652](https://gitlab.com/meltano/meltano/issues/1652) Removes the `--full-refresh` command from `meltano permissions`

### Fixes

- [#1595](https://gitlab.com/meltano/meltano/issues/1595) Updates `meltano permissions` to only revoke permissions on databases defined in the spec
- [#1588](https://gitlab.com/meltano/meltano/issues/1588) Update `scrollTo` behavior in Job Log to work across browsers
- [#1660](https://gitlab.com/meltano/meltano/issues/1660) Fix minor action/mutation bug when loading a report in Analyze
- [#1607](https://gitlab.com/meltano/meltano/issues/1607) Fix inaccurate error during report additions/removal from dashboards (via refactor SSOT reports store)

## 1.17.1 - (2020-01-29)

---

### Changes

- [#1625](https://gitlab.com/meltano/meltano/issues/1625) Update docs on meltano.com to only include extractors and loaders provided in the hosted version of Meltano.
- [#1590](https://gitlab.com/meltano/meltano/issues/1590) Add additional targets to `dbt clean`
- [#1655](https://gitlab.com/meltano/meltano/issues/1655) Add UX message to close buttons in Job Log Modal to reinforce that the pipeline still runs after closing (Ben's hover idea)

### Fixes

- [#1618](https://gitlab.com/meltano/meltano/issues/1618) Fix an issue where an expired session would not redirect to the Login page
- [#1630](https://gitlab.com/meltano/meltano/issues/1630) Fix an integrations setup bug that prevented subsequent pipelines to be created unless a full page refresh occurred

## 1.17.0 - (2020-01-27)

---

### New

- [#1462](https://gitlab.com/meltano/meltano/issues/1462) User will be able to reorder dashboard reports
- [#1482](https://gitlab.com/meltano/meltano/issues/1482) Add future grants and revocations for schemas, tables, and views for roles in the `meltano permissions` command
- [#1376](https://gitlab.com/meltano/meltano/issues/1376) Add last updated date to reports
- [#1409](https://gitlab.com/meltano/meltano/issues/1409) Add data start date to Analysis page

- [#1241](https://gitlab.com/meltano/meltano/issues/1241) Add `dashboard` plugin type to enable bundling curated reports and dashboards for data sources
- [#1241](https://gitlab.com/meltano/meltano/issues/1241) Add `--include-related` flag to `meltano add` and `meltano install` to automatically install related plugins based on namespace
- [#1241](https://gitlab.com/meltano/meltano/issues/1241) Add default dashboard and reports for Google Analytics

### Changes

- [#1481](https://gitlab.com/meltano/meltano/issues/1481) Add table and view revocations for roles in the `meltano permissions` command
- [#1459](https://gitlab.com/meltano/meltano/issues/1459) Users can no longer install tap-carbon-intensity from the UI

### Fixes

- [#1600](https://gitlab.com/meltano/meltano/issues/1600) Fix tooltip for Data Source "Connect" buttons
- [#1605](https://gitlab.com/meltano/meltano/issues/1605) Fix an infinite loop causing extraneous API calls to the configuration endpoint
- [#1561](https://gitlab.com/meltano/meltano/issues/1561) Fix `onFocusInput()` to properly focus-and-auto-scroll to `<input type='file'>`s in the data source docs UI
- [#1561](https://gitlab.com/meltano/meltano/issues/1561) Fix `<input type='file'>` styling to better accommodate flexible widths

## 1.16.1 - (2020-01-23)

---

### New

- [#1592](https://gitlab.com/meltano/meltano/issues/1592) Add MAX and MIN aggregate functions to Meltano Models
- [#1552](https://gitlab.com/meltano/meltano/issues/1552) Add "Custom" data source CTA to link to the create custom data source docs
- [#1462](https://gitlab.com/meltano/meltano/issues/1462) User will be able to reorder dashboard reports

### Changes

- [#1510](https://gitlab.com/meltano/meltano/issues/1510) Remove breadcrumbs (not currently useful)
- [#1589](https://gitlab.com/meltano/meltano/issues/1589) Add dbt-specific files to a .gitignore
- [#1402](https://gitlab.com/meltano/meltano/issues/1402) Onboarding redesign to minimize steps and friction ('Extractors' as 'Data Sources', pipelines are secondary to 'Data Source' integrations, and removed loader, transform, and pipeline name as editable in favor of preselected values in accordance with our hosted solution)
- [#1402](https://gitlab.com/meltano/meltano/issues/1402) Local development now requires `.env` to connect a `target-postgres` loader (docs update to follow in [#1586](https://gitlab.com/meltano/meltano/issues/1586) )
- [#1410](https://gitlab.com/meltano/meltano/issues/1410) Update the Design UI to expose timeframes explicitly

### Fixes

- [#1573](https://gitlab.com/meltano/meltano/issues/1573) Fix docs `shouldShowNavbar` conditional and improve query string `embed=true` parsing
- [#1579](https://gitlab.com/meltano/meltano/issues/1579) Make color contrast for CTA buttons accessible
- [#1410](https://gitlab.com/meltano/meltano/issues/1410) Fix a problem with Report that has timeframes selections

### Breaks

## 1.16.0 - (2020-01-20)

---

### New

- [#1556](https://gitlab.com/meltano/meltano/issues/1556) Add default transformations for the Facebook Ads Extractor. They are using the dbt package defined in https://gitlab.com/meltano/dbt-tap-facebook
- [#1557](https://gitlab.com/meltano/meltano/issues/1557) Add default Meltano Models for the Facebook Ads Extractor. They are defined in https://gitlab.com/meltano/model-facebook
- [#1560](https://gitlab.com/meltano/meltano/issues/1560) Make the Facebook Ads Extractor available by default on Meltano UI

### Changes

- [#1541](https://gitlab.com/meltano/meltano/issues/1541) Revert `tap-csv`'s `kind: file` to text input for `csv_files_definition` as we don't fully support `tap-csv` via the UI with single (definition json) and multiple (csv files) file uploading
- [#1477](https://gitlab.com/meltano/meltano/issues/1477) Add a `read-only` mode to Meltano to disable all modifications from the UI

### Fixes

### Breaks

## 1.15.1 - (2020-01-16)

---

### New

- [#608](https://gitlab.com/meltano/meltano/issues/608) Add the Facebook Ads Extractor to Meltano as a hidden plugin. It will be fully enabled on Meltano UI once bundled Transformations and Models are added. It uses the tap defined in https://gitlab.com/meltano/tap-facebook/
- [meltano/model-stripe#2](https://gitlab.com/meltano/model-stripe/issues/2) Add timeframes to the Stripe models
- [#1533](https://gitlab.com/meltano/meltano/issues/1533) Add documentation for the Facebook Ads Extractor

### Changes

- [#1527](https://gitlab.com/meltano/meltano/issues/1527) Update the dashboard modal header to properly differentiate between "Create" and "Edit"
- [#1456](https://gitlab.com/meltano/meltano/issues/1456) 404 Error page now has better back functionality and ability to file new issues directly from the page

### Fixes

- [#1538](https://gitlab.com/meltano/meltano/issues/1538) Fix timeframes not properly displaying on the base table
- [#1574](https://gitlab.com/meltano/meltano/issues/1574) Fix an issue with Meltano crashing after a succesful login
- [#1568](https://gitlab.com/meltano/meltano/issues/1568) Restore support for custom plugins that don't have their available settings defined in discovery.yml

## 1.15.0 - (2020-01-13)

---

### New

- [#1483](https://gitlab.com/meltano/meltano/issues/1483) Add login audit columns to track last login time
- [#1480](https://gitlab.com/meltano/meltano/issues/1480) Add tests to `meltano permissions` command for Snowflake
- [#1392](https://gitlab.com/meltano/meltano/issues/1392) Add inline docs to Extractor configurations in iteration toward improving data setup onboarding

### Changes

- [#1480](https://gitlab.com/meltano/meltano/issues/1480) Add schema revocations for roles in the `meltano permissions` command
- [#1458](https://gitlab.com/meltano/meltano/issues/1458) Remove tap-carbon-intensity-sqlite model from default installation
- [#1458](https://gitlab.com/meltano/meltano/issues/1458) Update docs to reflect new getting started path and updated screenshots
- [#1513](https://gitlab.com/meltano/meltano/issues/1513) Remove dead code related to `/model` route that we no longer link to in favor of the contextual Analyze CTAs and the `MainNav.vue`'s Analyze dropdown
- [#1542](https://gitlab.com/meltano/meltano/issues/1542) Update version, logout, and help UI partial (upper right) to have less prominence and more clearly communicate the "Sign Out" action

### Fixes

- [#1480](https://gitlab.com/meltano/meltano/issues/1480) Fix database revocations corner case for roles in the `meltano permissions` command
- [#1553](https://gitlab.com/meltano/meltano/issues/1553) Fix bug occurring when loading a report that lacks join tables
- [#1540](https://gitlab.com/meltano/meltano/issues/1540) Meltano Analyze will now leverage Pipelines instead of Loaders in the connection dropdown
- [#1540](https://gitlab.com/meltano/meltano/issues/1540) Meltano Analyze will now infer the connection to use instead of it being provided by the user

### Breaks

## 1.14.3 - (2020-01-09)

---

### Fixes

- [#1521](https://gitlab.com/meltano/meltano/issues/1521) Sanitize user-submitted string before using it in file path

## 1.14.2 - (2020-01-09)

---

### New

- [#1391](https://gitlab.com/meltano/meltano/issues/1391) Lock all settings that are controlled through environment variables
- [#1393](https://gitlab.com/meltano/meltano/issues/1393) Add contextual Analyze CTAs for each Pipeline in the Pipelines list
- [#1551](https://gitlab.com/meltano/meltano/issues/1551) Add dbt clean before compile and runs

### Changes

- [#1424](https://gitlab.com/meltano/meltano/issues/1424) Update pipeline elapsed time display to be more human friendly

### Fixes

- [#1430](https://gitlab.com/meltano/meltano/issues/1430) Fix the state not stored for pipelines when Transforms run
- [#1448](https://gitlab.com/meltano/meltano/issues/1448) Fix `AnalyzeList.vue` to display message and link when lacking contextual models

### Breaks

## 1.14.1 - (2020-01-06)

---

### Fixes

- [#1520](https://gitlab.com/meltano/meltano/issues/1520) Fix bug when updating a dashboard that could undesirably overwrite another existing dashboard

### Breaks

## 1.14.0 - (2019-12-30)

---

### New

- [#1461](https://gitlab.com/meltano/meltano/issues/1461) Display toasted notification for report adding to dashboard
- [#1419](https://gitlab.com/meltano/meltano/issues/1419) Add ability to edit and delete dashboards
- [#1411](https://gitlab.com/meltano/meltano/issues/1411) Add download log button to Job Log Modal

### Changes

- [#1311](https://gitlab.com/meltano/meltano/issues/1311) Remove unused meltano/meltano/runner docker image
- [#1502](https://gitlab.com/meltano/meltano/issues/1502) Update configuration file uploads to occur on save vs. file picker completion

### Fixes

- [#1518](https://gitlab.com/meltano/meltano/issues/1518) Fix bug that caused all text fields to show up as required in configuration modals
- [#1446](https://gitlab.com/meltano/meltano/issues/1446) Fix bug that could result in a broken report when the report URL was manually modified
- [#1411](https://gitlab.com/meltano/meltano/issues/1411) Fix bug when reading too large a job log file

## 1.13.0 - (2019-12-23)

---

### New

- [#1269](https://gitlab.com/meltano/meltano/issues/1269) Add `kind: file` so single file uploads can be used with extractors (`tap-google-analytics`'s `key_file_location` is the first user)
- [#1494](https://gitlab.com/meltano/meltano/issues/1494) Add `LIKE` options to Analyze Filter UI so users better understand what filtering patterns are available

### Changes

- [#1399](https://gitlab.com/meltano/meltano/issues/1399) Log Modal now has a prompt to explain potential factors in required time for pipelines to complete
- [#1433](https://gitlab.com/meltano/meltano/issues/1433) Remove `/orchestrate` route and thus the Airflow iframe as this is overkill for our current target users

### Fixes

- [#1434](https://gitlab.com/meltano/meltano/issues/1434) Fix Analyze CTAs to only enable if at least one related pipeline has succeeded
- [#1447](https://gitlab.com/meltano/meltano/issues/1447) Various fixes around loading and reloading reports to mitigate false positive `sqlErrorMessage` conditions
- [#1509](https://gitlab.com/meltano/meltano/issues/1509) Allow plugin profile config to be set through meltano.yml

## 1.12.2 - (2019-12-20)

---

### New

- [#1437](https://gitlab.com/meltano/meltano/issues/1437) Users can now share their dashboards with an automatically generated email

### Changes

- [#1466](https://gitlab.com/meltano/meltano/issues/1466) Filters now have clear language and indiciation that they use AND for chaining
- [#1464](https://gitlab.com/meltano/meltano/issues/1464) Remove the "only" option for transforms in Create Pipeline form

- [#1399](https://gitlab.com/meltano/meltano/issues/1399) Log Modal now has a prompt to explain potential factors in required time for pipelines to complete
- [#1431](https://gitlab.com/meltano/meltano/issues/1431) Add "pipeline will still run if modal is closed" message in the Job Log Modal

### Changes

- [#1422](https://gitlab.com/meltano/meltano/issues/1422) Update start date field to have a recommendation

### Fixes

- [#1447](https://gitlab.com/meltano/meltano/issues/1447) Various fixes around loading and reloading reports to mitigate false positive `sqlErrorMessage` conditions
- [#1443](https://gitlab.com/meltano/meltano/issues/1443) Fix tooltip clipping in modals
- [#1500](https://gitlab.com/meltano/meltano/issues/1500) Fix `meltano install` not running the migrations.

## 1.12.1 - (2019-12-18)

---

### Changes

- [#1403](https://gitlab.com/meltano/meltano/issues/1403) Remove "Orchestrate", "Model", and "Notebook" from the main navigation until each respective UI is more useful (the `/orchestrate` and `/model` routes still exist)
- [#1476](https://gitlab.com/meltano/meltano/issues/1476) Add database and warehouse revocations for roles in the `meltano permissions` command
- [#1473](https://gitlab.com/meltano/meltano/issues/1473) Update Release issue template to recent guidelines

## 1.12.0 - (2019-12-16)

---

### New

- [#1374](https://gitlab.com/meltano/meltano/issues/1374) Add role revocation for users and roles in the `meltano permissions` command
- [#1377](https://gitlab.com/meltano/meltano/issues/1377) Document cleanup steps after MeltanoData testing
- [#1438](https://gitlab.com/meltano/meltano/issues/1438) Add documentation for DNS spoofing error
- [#1436](https://gitlab.com/meltano/meltano/issues/1436) Add video walkthrough on how to setup Google Analytics so that the Meltano Extractor can be able to access the Google APIs and the Google Analytics data.

### Changes

- [#1350](https://gitlab.com/meltano/meltano/issues/1350) Switch to all lower case for Snowflake permission comparisons in the `meltano permissions` command
- [#1449](https://gitlab.com/meltano/meltano/issues/1449) Hide the Marketo Extractor form Meltano UI
- [#1397](https://gitlab.com/meltano/meltano/issues/1397) Optimize workflow for MeltanoData setup
- [#1423](https://gitlab.com/meltano/meltano/issues/1423) Update sidebar and docs to include Ansible

## 1.11.2 - (2019-12-13)

---

### Changes

- [#1435](https://gitlab.com/meltano/meltano/issues/1435) Change "Model" to "Analyze" so the Pipeline CTA is actionable and less abstract
- [#1432](https://gitlab.com/meltano/meltano/issues/1432) Changed "Close" to "Back" in Log Modal to help mitigate "Am I ending the pipeline?" concerns

### Fixes

- [#1439](https://gitlab.com/meltano/meltano/issues/1439) Fix relative elapsed time since last run time display in the Pipelines UI
- [#1441](https://gitlab.com/meltano/meltano/issues/1441) Fix auto advance to "Create Pipeline" when coming from "Load" step (previously "Transform" step, but this has been removed from the UI)
- [#1440](https://gitlab.com/meltano/meltano/issues/1440) Allow installed plugins to appear in UI even if hidden in configuration

## 1.11.1 - (2019-12-12)

---

### New

- [#1351](https://gitlab.com/meltano/meltano/issues/1351) Add "Create Meltano Account" promo for `meltano.meltanodata.com`
- [#1055](https://gitlab.com/meltano/meltano/issues/1055) Add "Disable" button to Tracking Acknowledgment toast so user's can opt-out from the UI
- [#1408](https://gitlab.com/meltano/meltano/issues/1408) Add "Last Run" context to each pipeline
- [#1408](https://gitlab.com/meltano/meltano/issues/1408) Add "Started At", "Ended At", and "Elapsed" to Job Log modal
- [#1390](https://gitlab.com/meltano/meltano/issues/1390) Display of extractors and loaders can now be configured through the `hidden` property in `discovery.yml`

### Changes

- [#1398](https://gitlab.com/meltano/meltano/issues/1398) Update default Transform from "Skip" to "Run"
- [#1406](https://gitlab.com/meltano/meltano/issues/1406) Update Analyze Query section CSS for improved UX (visually improved organization and scanability)
- [#1417](https://gitlab.com/meltano/meltano/issues/1417) Update SCSS variable usage in components for SSOT styling
- [#1408](https://gitlab.com/meltano/meltano/issues/1408) Updated date and time displays to be human-friendly (`moment.js`)
- [#1268](https://gitlab.com/meltano/meltano/issues/1268) Remove Transform step from UI (Create Schedule still allows choosing "Skip" or "Only" but will intelligently default to "Skip" or "Run")

## 1.11.0 - (2019-12-09)

---

### New

- [#1361](https://gitlab.com/meltano/meltano/issues/1361) Add `kind: hidden` to `discovery.yml` so certain connector settings can validate with a default `value` but remain hidden from the user for improved UX

### Changes

- [#1389](https://gitlab.com/meltano/meltano/issues/1389) Temporary Profiles feature removal (conditionally removed if 2+ profiles not already created so existing users can continue using multiple profiles if created)
- [#1373](https://gitlab.com/meltano/meltano/issues/1373) Update MeltanoData deletion process with 1Password

### Fixes

- [#1401](https://gitlab.com/meltano/meltano/issues/1401) Fix double instance of self hosted CTA on desktop sites

## 1.10.2 - (2019-12-06)

---

### Changes

- [#1371](https://gitlab.com/meltano/meltano/issues/1371) Provide more specific instructions for Google Analytics configuration
- [#1381](https://gitlab.com/meltano/meltano/issues/1381) Update the default directory for client_secrets.json for the Google Analytics Extractor to be located under the extract/ directory and not the project's root.
- [#1345](https://gitlab.com/meltano/meltano/issues/1345) Update the documentation for the [Salesforce Extractor](https://www.meltano.com/plugins/extractors/salesforce.html) to contain additional information on Security Tokens
- [#1383](https://gitlab.com/meltano/meltano/issues/1383) Add CTA for hosted solution signup to navigation

### Fixes

- [#1379](https://gitlab.com/meltano/meltano/issues/1379) Fix an issue with Airflow scheduling too many jobs.
- [#1386](https://gitlab.com/meltano/meltano/issues/1386) Fix connector modal clipping issue where small browser heights prevented accessing the "Save" area

### Breaks

## 1.10.1 - (2019-12-05)

---

### Changes

- [#1373](https://gitlab.com/meltano/meltano/issues/1373) Update MeltanoData deletion process with 1Password
- [#1373](https://gitlab.com/meltano/meltano/issues/1373) Update Analyze dropdown as scrollable to better display model CTAs (scrollable dropdown vs. scrolling entire page)

### Fixes

- [#1373](https://gitlab.com/meltano/meltano/issues/1373) Fix formatting on custom containers in MeltanoData guide

## 1.10.0 - (2019-12-04)

---

### New

- [#1343](https://gitlab.com/meltano/meltano/issues/1343) Add current Meltano version to main navigation

### Changes

- [#1358](https://gitlab.com/meltano/meltano/issues/1358) Update MeltanoData guide with maintenance and debugging instructions
- [#1337](https://gitlab.com/meltano/meltano/issues/1337) Add CTA to installations for free hosted dashboards
- [#1365](https://gitlab.com/meltano/meltano/issues/1365) Add process for deleting meltanodata instances
- [#1340](https://gitlab.com/meltano/meltano/issues/1340) Update connector settings UI to communicate the required status of each setting
- [#1357](https://gitlab.com/meltano/meltano/issues/1357) Update LogModal Analyze CTAs so Analyze can preselect the correct loader for a given analysis

### Fixes

- [#1364](https://gitlab.com/meltano/meltano/issues/1364) Fix instructions to SSH into MeltanoData.com instance

## 1.9.1 - (2019-12-04)

---

### Fixes

- [#1355](https://gitlab.com/meltano/meltano/issues/1355) Upgrade version of `discovery.yml` so that not upgraded Meltano instances with a pre v1.9.0 Meltano version do not break.

## 1.9.0 - (2019-12-03)

---

### New

- [marketing#103](https://gitlab.com/meltano/meltano-marketing/issues/103) Add Google Site Verification token to site
- [#1346](https://gitlab.com/meltano/meltano/issues/1346) Add new tutorial for using FileZilla with a Meltano project
- [#1292](https://gitlab.com/meltano/meltano/issues/1292) Add guide for setting up Meltano projects on meltanodata.com

### Changes

- [#1341](https://gitlab.com/meltano/meltano/issues/1341) Various `discovery.yml` and connector configuration UI updates to improve UX.
- [#1341](https://gitlab.com/meltano/meltano/issues/1341) Updated documentation to communicate the various optional settings of a connector

### Fixes

- [#1334](https://gitlab.com/meltano/meltano/issues/1334) Fix automatic population of airflow.cfg after installation
- [#1344](https://gitlab.com/meltano/meltano/issues/1344) Fix an ELT automatic discovery error when running Meltano on Python3.6

## 1.8.0 - (2019-12-02)

---

### New

- [#764](https://gitlab.com/meltano/meltano/issues/764) Add plugin profiles to enable multiple configurations for extractors
- [#1081](https://gitlab.com/meltano/meltano/issues/1081) Add ability to delete data pipelines
- [#1217](https://gitlab.com/meltano/meltano/issues/1217) Add "Test Connection" button to validate connection settings prior to ELT runs
- [#1236](https://gitlab.com/meltano/meltano/issues/1236) Add contextual Analyze CTAs in the Job Log UI
- [#1271](https://gitlab.com/meltano/meltano/issues/1271) Add labels in discovery.yml for easy brand definition

### Changes

- [#1323](https://gitlab.com/meltano/meltano/issues/1323) Add CTA to send users to Typeform to provide info for setting up a hosted dashboard

- [#1323](https://gitlab.com/meltano/meltano/issues/1323) Add CTA to send users to Typeform to provide info for setting up a hosted dashboard
- [#1271](https://gitlab.com/meltano/meltano/issues/1271) Improve messaging on tap and target settings modals
- [#1226](https://gitlab.com/meltano/meltano/issues/1226) Update Pipelines main navigation link to show all data pipeline schedules if that step has been reached
- [#1323](https://gitlab.com/meltano/meltano/issues/1323) Add CTA to send users to Typeform to provide info for setting up a hosted dashboard
- [#1271](https://gitlab.com/meltano/meltano/issues/1271) Improve messaging on tap and target settings modals
- [#1246](https://gitlab.com/meltano/meltano/issues/1246) Update the [Salesforce API + Postgres](https://www.meltano.com/tutorials/salesforce-and-postgres.html) Tutorial to use Meltano UI for setting up the Extractor and Loader, running the ELT pipeline and analyzing the results.

- [#1225](https://gitlab.com/meltano/meltano/issues/1225) Update dbt docs link to be conditional so the user doesn't experience 404s

## 1.7.2 - (2019-11-26)

---

### Fixes

- [#1318](https://gitlab.com/meltano/meltano/merge_requests/1318/) Pin dbt version to `v0.14.4` to address Meltano Transformation failing when using dbt `v0.15.0`

## 1.7.1 - (2019-11-25)

---

### Fixes

- [#1184](https://gitlab.com/meltano/meltano/merge_requests/1184/) Fix `contextualModels` implementation for contextual CTAs in Job Log modal

## 1.7.0 - (2019-11-25)

---

### New

- [#1236](https://gitlab.com/meltano/meltano/issues/1236) Add contextual Analyze CTAs in the Job Log UI

### Fixes

- [#1298](https://gitlab.com/meltano/meltano/issues/1298) Let default entity selection be configured in discovery.yml under `select`
- [#1298](https://gitlab.com/meltano/meltano/issues/1298) Define default entity selection for tap-salesforce
- [#1304](https://gitlab.com/meltano/meltano/issues/1304) Fix Meltano subprocess fetching large catalogs (e.g. for Salesforce) getting stuck do to the subprocess' stderr buffer filling and the process getting deadlocked.

## 1.6.0 - (2019-11-18)

---

### New

- [#1235](https://gitlab.com/meltano/meltano/issues/1235) Add help link button in the app
- [#1285](https://gitlab.com/meltano/meltano/issues/1285) Add link to YouTube guidelines for release instructions
- [#1277](https://gitlab.com/meltano/meltano/issues/1277) Move sections that don't apply to outside contributors from Contributing and Roadmap docs to Handbook: Release Process, Release Schedule, Demo Day, Speedruns, DigitalOcean Marketplace

### Changes

- [#1257](https://gitlab.com/meltano/meltano/issues/1257) Prevent modified logo file upon each build
- [#1289](https://gitlab.com/meltano/meltano/issues/1289) Dismiss all modals when using the escape key
- [#1282](https://gitlab.com/meltano/meltano/issues/1282) Remove Entity Selection from the UI (still available in CLI) and default to "All" entities for a given data source
- [#1303](https://gitlab.com/meltano/meltano/issues/1303) Update the configuration options for the Salesforce Extractor to only include relevant properties. Remove properties like the client_id that were not used for username/password authentication.
- [#1308](https://gitlab.com/meltano/meltano/issues/1308) Update the configuration options for the Marketo Extractor to use a Start Date instead of a Start Time.

### Fixes

- [#1297](https://gitlab.com/meltano/meltano/issues/1297) Get actual latest ELT job log by sorting matches by creation time with nanosecond resolution
- [#1297](https://gitlab.com/meltano/meltano/issues/1297) Fix pipeline failure caused by jobs that require true concurrency being executed on CI runners that don't

## 1.5.0 - (2019-11-11)

---

### New

- [#1222](https://gitlab.com/meltano/meltano/issues/1222) Include static application security testing (SAST) in the pipeline
- [#1164](https://gitlab.com/meltano/meltano/issues/1164) Add "transform limitations" message to Transform UI
- [#1272](https://gitlab.com/meltano/meltano/issues/1272) Add Vuepress plugin to generate a sitemap on website build
- [meltano-marketing#89](https://gitlab.com/meltano/meltano-marketing/issues/89) Adds basic title and meta descriptions to all public-facing website & documentation pages.

### Changes

- [#1239](https://gitlab.com/meltano/meltano/issues/1239) Update header buttons layout on small viewports
- [#1019](https://gitlab.com/meltano/meltano/issues/1019) Automatically update package.json file versions
- [#1253](https://gitlab.com/meltano/meltano/issues/1253) Do not allow `meltano` command invocation without any argument
- [#1192](https://gitlab.com/meltano/meltano/issues/1192) Improve helper notes associated with each Extract, Load, and Transform step to better communicate the purpose of each
- [#1201](https://gitlab.com/meltano/meltano/issues/1201) Improved "Auto Advance" messaging regarding Entity Selection. We also doubled the default toast time to improve likelihood of reading feedback.
- [#1191](https://gitlab.com/meltano/meltano/issues/1191) update Google Analytics extractor documentation to explain how to set up the Google Analytics API, and remove duplicate instructions from the [Google Analytics API + Postgres tutorial](http://meltano.com/tutorials/google-analytics-with-postgres.html#prerequisites)
- [#1199](https://gitlab.com/meltano/meltano/issues/1199) Add example and sample CSV files to the CSV extractor documentation
- [#1247](https://gitlab.com/meltano/meltano/issues/1247) Update the [Loading CSV Files to a Postgres Database](https://www.meltano.com/tutorials/csv-with-postgres.html) Tutorial to use Meltano UI for setting up the Extractor and Loader, running the ELT pipeline and analyzing the results. Also provide all the files used in the tutorial (transformations, models, etc) as downloadable files.
- [#1279] Revise ["Roadmap" section](https://meltano.com/docs/roadmap.html) of the docs with clarified persona, mission, vision, and re-order content
- [#1134](https://gitlab.com/meltano/meltano/issues/1134) Update the [GitLab API + Postgres](https://www.meltano.com/tutorials/gitlab-and-postgres.html). Include video walk-through and update the end to end flow to only use Meltano UI.
- [#95](https://gitlab.com/meltano/meltano-marketing/issues/95) Update the DigitalOcean CTA to go to the public directory page for the Meltano droplet
- [#1270](https://gitlab.com/meltano/meltano/issues/1270) Main navigation "Pipeline" to "Pipelines" to reinforce multiple vs. singular (conflicts a bit with the verb approach of the other navigation items but we think it's worth it for now)
- [#1240](https://gitlab.com/meltano/meltano/issues/1240) Provide clarity around how Airflow can be used directly in documentation and UI
- [#1263](https://gitlab.com/meltano/meltano/issues/1263) Document lack of Windows support and suggest WSL, Docker

### Fixes

- [#1259](https://gitlab.com/meltano/meltano/issues/1259) Fix `meltano elt` not properly logging errors happening in the ELT process
- [#1183](https://gitlab.com/meltano/meltano/issues/1183) Fix a race condition causing the `meltano.yml` to be empty in some occurence
- [#1258](https://gitlab.com/meltano/meltano/issues/1258) Fix format of custom extractor's capabilities in meltano.yml
- [#1215](https://gitlab.com/meltano/meltano/issues/1215) Fix intercom documentation footer overlap issue.
- [#1215](https://gitlab.com/meltano/meltano/issues/1215) Fix YouTube iframes to be responsive (resolves unwanted side-effect of horizontal scrollbar at mobile/tablet media queries)

## 1.4.0 - (2019-11-04)

---

### New

- [#1208](https://gitlab.com/meltano/meltano/issues/1208) Add description to `Plugin` definition and updated `discovery.yml` and UI to consume it
- [#1195](https://gitlab.com/meltano/meltano/issues/1195) Add temporary message in configuration communicating their global nature until "Profiles" are implemented
- [#1245](https://gitlab.com/meltano/meltano/issues/1245) Add detailed information on the documentation about events tracked by Meltano when Anonymous Usage Data tracking is enabled.
- [#1228](https://gitlab.com/meltano/meltano/issues/1228) Add preselections of the first column and aggregate of base table to initialize Analyze with data by default.

### Changes

- [#1244](https://gitlab.com/meltano/meltano/issues/1244) Add instructions on how to deactivate a virtual environment
- [#1082](https://gitlab.com/meltano/meltano/issues/1082) Meltano will now enable automatically DAGs created in Airflow
- [#1231](https://gitlab.com/meltano/meltano/issues/1231) Update CLI output during project initialization
- [#1126](https://gitlab.com/meltano/meltano/issues/1126) Minor UI updates to improve clarity around Schedule step and Manual vs Orchestrated runs
- [#1210](https://gitlab.com/meltano/meltano/issues/1210) Improved SQLite loader configuration context (name and description)
- [#1185](https://gitlab.com/meltano/meltano/issues/1185) Remove majority of unimplemented placeholder UI buttons
- [#1166](https://gitlab.com/meltano/meltano/issues/1166) Clarify in documentation that plugin configuration is stored in the `.meltano` directory, which is in `.gitignore`.
- [#1200](https://gitlab.com/meltano/meltano/issues/1200) Link to new Getting Help documentation section instead of issue tracker where appropriate

- [#1227](https://gitlab.com/meltano/meltano/issues/1227) Update Notebook `MainNav` link to jump to our Jupyter Notebook docs

### Fixes

- [#1075](https://gitlab.com/meltano/meltano/issues/1075) Fix a bug that caused `target-csv` to fail.
- [#1233](https://gitlab.com/meltano/meltano/issues/1233) Fix the Design page failing to load a Design that has timeframes on the base table
- [#1187](https://gitlab.com/meltano/meltano/issues/1187) Updated configuration to support `readonly` kind to prevent unwanted editing
- [#1187](https://gitlab.com/meltano/meltano/issues/1187) Updated configuration to setting resets to prevent unwanted editing
- [#1187](https://gitlab.com/meltano/meltano/issues/1187) Updated configuration to conditionally reset certain settings to prevent unwanted editing
- [#1187](https://gitlab.com/meltano/meltano/issues/1187) Updated configuration to prevent unwanted editing until we handle this properly with role-based access control
- [#1187](https://gitlab.com/meltano/meltano/issues/1187) Updated certain connector configuration settings with a `readonly` flag to prevent unwanted editing in the UI. This is temporary and will be removed when we handle this properly with role-based access control.
- [#1198](https://gitlab.com/meltano/meltano/issues/1198) Fix "More Info." link in configuration to properly open a new tab via `target="_blank"`

- [#1229](https://gitlab.com/meltano/meltano/issues/1229) Improve extractor schema autodiscovery error messages and don't attempt autodiscovery when it is known to not be supported, like in the case of tap-gitlab
- [#1207](https://gitlab.com/meltano/meltano/issues/1207) Updated all screenshots in Getting Started Guide to reflect the most current UI

## 1.3.0 - (2019-10-28)

---

### New

- [#991](https://gitlab.com/meltano/meltano/issues/991) Add e2e tests for simple sqlite-carbon workflow
- [#1103](https://gitlab.com/meltano/meltano/issues/1103) Add Intercom to Meltano.com to interact with our users in real-time
- [#1130](https://gitlab.com/meltano/meltano/issues/1130) Add Tutorial for extracting data from Google Analytics and loading the extracted data to Postgres
- [#1168](https://gitlab.com/meltano/meltano/issues/1168) Speedrun video added to home page and new release issue template
- [#1182](https://gitlab.com/meltano/meltano/issues/1182) Add `null`able date inputs so optional dates aren't incorrectly required in validation
- [#1169](https://gitlab.com/meltano/meltano/issues/1169) Meltano now generates the dbt documentation automatically

### Changes

- [!1061](https://gitlab.com/meltano/meltano/merge_requests/1061) Update the Getting Started Guide and the Meltano.com documentation with the new UI and information about job logging and how to find the most recent run log of a pipeline.
- [#1213](https://gitlab.com/meltano/meltano/issues/1213) Add VuePress use and benefits to documentation
- [#922](https://gitlab.com/meltano/meltano/issues/922) Document the importance of transformations and how to get started
- [#1167](https://gitlab.com/meltano/meltano/issues/1167) Iterate on docs to improve readability and content updates

### Fixes

- [#1173](https://gitlab.com/meltano/meltano/issues/1173) Fix `sortBy` drag-and-drop bug in Analyze by properly using `tryAutoRun` vs. `runQuery`
- [#1079](https://gitlab.com/meltano/meltano/issues/1079) `meltano elt` will now run in isolation under `.meltano/run/elt`
- [#1204](https://gitlab.com/meltano/meltano/issues/1204) move project creation steps out of the local installation section of the docs and into the Getting Started Guide
- [#782](https://gitlab.com/meltano/meltano/issues/782) Update timeframe label and fix timeframe attributes to properly display in the Result Table

## 1.2.1 - (2019-10-22)

---

### New

- [#1123](https://gitlab.com/meltano/meltano/issues/1123) Add first-class "Submit Issue" CTA to help expedite resolution when a running job fails. Also updated the "Log" CTA in the Pipelines UI to reflect a failed state.

### Fixes

- [#1172](https://gitlab.com/meltano/meltano/issues/1172) Fix analytics issue related to app version

## 1.2.0 - (2019-10-21)

---

### New

- [#1121](https://gitlab.com/meltano/meltano/issues/1121) Add ability to configure listen address of Meltano and Airflow
- [#1022](https://gitlab.com/meltano/meltano/issues/1022) Add "Autorun Query" toggle and persist the user's choice across sessions
- [#1060](https://gitlab.com/meltano/meltano/issues/1060) Auto advance to Job Log from Pipeline Schedule creation
- [#1111](https://gitlab.com/meltano/meltano/issues/1111) Auto advance to Loader installation step when an extractor lacks entity selection

### Changes

- [#1013](https://gitlab.com/meltano/meltano/issues/1013) Toast initialization and analytics initialization cleanup

### Fixes

- [#1050](https://gitlab.com/meltano/meltano/issues/1050) Fix a bug where the Job log would be created before the `transform` are run.
- [#1122](https://gitlab.com/meltano/meltano/issues/1122) `meltano elt` will now properly run when using `target-snowflake`.
- [#1159](https://gitlab.com/meltano/meltano/issues/1159) Minor UI fixes (proper `MainNav` Model icon active color during Analyze route match & "Run" auto query related cleanup) and `...NameFromRoute` refactor renaming cleanup

## 1.1.0 - (2019-10-16)

---

### New

- [#1106](https://gitlab.com/meltano/meltano/issues/1106) Add description metadata to the GitLab extractor's Ultimate License configuration setting
- [#1057](https://gitlab.com/meltano/meltano/issues/1057) Auto advance to Entity Selection when an extractor lacks configuration settings
- [#51](https://gitlab.com/meltano/meltano-marketing/issues/51) Update Google Analytics to track `appVersion`, custom `projectId`, and to properly use the default `clientId`. The CLI also now uses `client_id` to differentiate between a CLI client id (not versioned) and the project id (versioned).
- [#1012](https://gitlab.com/meltano/meltano/issues/1012) Add intelligent autofocus for improved UX in both Extractor and Loader configuration
- [#758](https://gitlab.com/meltano/meltano/issues/758) Update 'meltano permissions' to add --full-refresh command to revoke all privileges prior to granting
- [#1113](https://gitlab.com/meltano/meltano/issues/1113) Update 'meltano permissions' to have the ability to find all schemas matching a partial name such as `snowplow_*`
- [#1114](https://gitlab.com/meltano/meltano/issues/1114) Update 'meltano permissions' to include the OPERATE privilege for Snowflake warehouse

### Changes

- Compress meltano-logo.png
- [#1080](https://gitlab.com/meltano/meltano/issues/1080) Temporarily disable Intercom until userId strategy is determined
- [#1058](https://gitlab.com/meltano/meltano/issues/1058) Updated the selected state of grouped buttons to fill vs. stroke. Updated the docs to reflect the reasoning to ensure consistency in Meltano's UI visual language
- [#1068](https://gitlab.com/meltano/meltano/issues/1068) Replace dogfooding term in docs to speedrun
- [#1101](https://gitlab.com/meltano/meltano/issues/1101) Add new tour video to home page
- [#1101](https://gitlab.com/meltano/meltano/issues/1101) Update design to improve readability and contrast
- [#1115](https://gitlab.com/meltano/meltano/issues/1115) Update 'meltano permissions' to not require an identially named role for a given user

### Fixes

- [#1120](https://gitlab.com/meltano/meltano/issues/1120) Fix a concurrency bug causing `meltano select` to crash.
- [#1086](https://gitlab.com/meltano/meltano/issues/1086) Fix a concurrency issue when the `meltano.yml` file was updated.
- [#1112](https://gitlab.com/meltano/meltano/issues/1112) Fix the "Run" button to improve UX by properly reflecting the running state for auto-running queries
- [#1023](https://gitlab.com/meltano/meltano/issues/1023) Fix last vuex mutation warning with editable `localConfiguration` clone approach

### Breaks

## 1.0.1 - (2019-10-07)

---

### Fixes

- Patch technicality due to PyPi limitation (v1 already existed from a publish mistake seven+ months ago) with needed changelog New/Changes/Fixes section headers

## 1.0.0 - (2019-10-07)

---

### New

- [#1020](https://gitlab.com/meltano/meltano/issues/1020) Update Command Line Tools documentation to reflect a standard format with opportunities for improvement in the future
- [#524](https://gitlab.com/meltano/meltano/issues/524) There is a new Plugins section on the site to contain all ecosystem related libraries (i.e., extractors, loaders, etc.)

### Changes

- [#1087](https://gitlab.com/meltano/meltano/issues/1087) Fix `meltano select` not seeding the database when run as the first command.
- [#1090](https://gitlab.com/meltano/meltano/issues/1090) Update the namespace for all plugins. Also the default schema used will go back to including the `tap_` prefix to avoid conflicts with existing schemas (e.g. a local `gitlab` or `salesforce` schema). This also fixes `tap-csv` and `tap-google-analytics` not properly working after the latest Meltano release.
- [#1047](https://gitlab.com/meltano/meltano-marketing/issues/1047) Fix a bug where some configuration values were not redacted

### Fixes

### Breaks

- [#1085](https://gitlab.com/meltano/meltano/issues/1085) Fix Analyze model dropdown to properly reflect installed `models`
- [#1089](https://gitlab.com/meltano/meltano/issues/1089) Properly re-initialize the Analyze page after a new analysis is selected during an existing analysis (this issue surfaced due to the recent Analyze dropdown CTAs addition which enables an analysis change during an existing one)
- [#1092](https://gitlab.com/meltano/meltano/issues/1092) Fix async condition so the design store's `defaultState` is properly applied before loading a new design via `initializeDesign`

## 0.44.1 - (2019-10-03)

---

### New

- [#51](https://gitlab.com/meltano/meltano-marketing/issues/51) Add Google Analytics tracking acknowledgment in the UI
- [#926](https://gitlab.com/meltano/meltano/issues/926) Add step-by-step intructions for using the DigitalOcean one-click installer
- [#1076](https://gitlab.com/meltano/meltano/issues/1076) Enable Log button in pipelines UI after route change or hard refresh if a matching log exists
- [#1067](https://gitlab.com/meltano/meltano/issues/1067) Add Model landing page and update Analyze main navigation to a dropdown displaying the various analysis CTAs associated with each model
- [#1080](https://gitlab.com/meltano/meltano/issues/1080) Add live chat support on Meltano.com website using Intercom.io

### Changes

- [#1069](https://gitlab.com/meltano/meltano/issues/1069) Meltano will now use the schedule's name to run incremental jobs
- [#926](https://gitlab.com/meltano/meltano/issues/926) Move manual DigitalOcean Droplet configuration instructions to advanced tutorials
- Collapse Installation docs into a single section

### Fixes

- [#1071](https://gitlab.com/meltano/meltano/issues/1071) Fix `rehydratePollers` so the UI reflects running jobs after a hard refresh or route change (this surfaced from the recent [!963](https://gitlab.com/meltano/meltano/merge_requests/963) change)
- [#1075](https://gitlab.com/meltano/meltano/issues/1075) Fix an issue where `meltano elt` would fail when a previous job was found

## 0.44.0 - (2019-09-30)

---

### New

- [#950](https://gitlab.com/meltano/meltano/issues/950) Removed the Analyze connection configuration: Meltano will now infer connections out of each loader configuration.
- [#1002](https://gitlab.com/meltano/meltano/issues/1002) Analyze UI now displays the Topic's (analysis model's) description text if applicable
- [#1032](https://gitlab.com/meltano/meltano/issues/1032) Add 'Model' and 'Notebook' to main navigation to communicate that Meltano plans to empower users with modeling and notebooking functionality
- [#949](https://gitlab.com/meltano/meltano/issues/949) Add "Log" button and dedicated sub-UI for tracking an ELT run's status more granularly

- [#932](https://gitlab.com/meltano/meltano/issues/932) Meltano can now be upgraded from the UI directly.

### Changes

- [#1045](https://gitlab.com/meltano/meltano/issues/1045) Make it clear that 'meltano add' is not hanging while installing plugins
- [#1000](https://gitlab.com/meltano/meltano/issues/1000) Update Getting Started guide with updated screenshots and content
- [#854](https://gitlab.com/meltano/meltano/issues/854) Charts now use pretty labels rather than the ID
- [#1011](https://gitlab.com/meltano/meltano/issues/1011) Removed "Catch-up Date" in favor of default "Start Date" of extractor
- [#578](https://gitlab.com/meltano/meltano/issues/578) Remove support for `tap-zuora`.
- [#1002](https://gitlab.com/meltano/meltano/issues/1002) Update `discovery.yml` with explicit `kind: password` metadata (we infer and set input types of `password` as a safeguard, but the explicit setting is preferred)
- [#1049](https://gitlab.com/meltano/meltano/issues/1049) Change default `target-sqlite` database name to `warehouse` to not conflict with system database
- [#949](https://gitlab.com/meltano/meltano/issues/949) Update the way Meltano handles logs for ELT runs: Every elt run is logged in `.meltano/run/logs/{job_id}/elt_{timestamp}.log`. That allows Meltano to keep logs for multiple, or even concurrent, elt runs with the same `job_id`.
- [#949](https://gitlab.com/meltano/meltano/issues/949) Update "Create Pipeline" redirect logic based on the previous route being 'transforms' (this is a UX win setting up the user with the sub-UI for the next logical step vs. requiring a manual "Create" click)
- [#1051](https://gitlab.com/meltano/meltano/issues/1051) Automatically set SQLALCHEMY_DATABASE_URI config to system database URI

### Fixes

- [#1004](https://gitlab.com/meltano/meltano/issues/1004) Fix error when deselecting last attribute in Analyze
- [#1048](https://gitlab.com/meltano/meltano/issues/1048) Fix various actions that should have been mutations and did minor code convention cleanup
- [#1063](https://gitlab.com/meltano/meltano/issues/1063) Fix the "Explore" button link in Dashboards to properly account for the `namespace`

### Breaks

- [#1051](https://gitlab.com/meltano/meltano/issues/1051) Remove MELTANO_BACKEND e.a. in favor of --uri CLI option and MELTANO_DATABASE_URI env var
- [#1052](https://gitlab.com/meltano/meltano/issues/1052) Move system database into `.meltano` directory to indicate it is owned by the app and not supposed to be messed with directly by users

## 0.43.0 - (2019-09-23)

---

### New

- [#1014](https://gitlab.com/meltano/meltano/issues/1014) Meltano now logs all output from each `meltano elt` run in a log file that uses the unique job*id of the run. It can be found in `.meltano/run/logs/elt*{job_id}.log`.
- [#1014](https://gitlab.com/meltano/meltano/issues/1014) Meltano now logs all output from each `meltano elt` run in a log file that uses the unique job*id of the run. It can be found in `.meltano/run/logs/elt*{job_id}.log`.
- [#1014](https://gitlab.com/meltano/meltano/issues/1014) Meltano now logs all output from each `meltano elt` run in a log file that uses the unique `job_id` of the run. It can be found in `.meltano/run/logs/elt*{job_id}.log`.
- [#955](https://gitlab.com/meltano/meltano/issues/955) Establish baseline for demo day and how they should be run

### Changes

- [#891](https://gitlab.com/meltano/meltano/issues/891) Contributors can run webapp from root directory

### Fixes

- [#1005](https://gitlab.com/meltano/meltano/issues/1005) Fix installed plugins endpoints listing identically named plugins of different types under wrong type

## 0.42.1 - (2019-09-19)

---

### Changes

- [#987](https://gitlab.com/meltano/meltano/issues/987) Update routing to match labels (verbs vs. nouns) in effort to subtly reinforce action taking vs. solely "thing" management
- [#960](https://gitlab.com/meltano/meltano/issues/960) Improve UX by instantly displaying extractor and loader configuration UIs based on "Install" or "Configure" interaction as opposed to the prior delay (side effect of async `addPlugin`)
- [#996](https://gitlab.com/meltano/meltano/issues/996) Update conditional UI analytics stats tracking at runtime vs. build-time by sourcing state from the same backend `send_anonymous_usage_stats` flag

### Fixes

- [#992](https://gitlab.com/meltano/meltano/issues/992) Fix missing GA scripts
- [#989](https://gitlab.com/meltano/meltano/issues/989) Fix UI/UX documentation regarding recent removal of `view-header`
- [#994](https://gitlab.com/meltano/meltano/issues/994) Fix stale Pipelines Count in main navigation Pipeline badge
- [#999](https://gitlab.com/meltano/meltano/issues/999) Update yarn dependencies to resolve peer dependency warning
- [#1008](https://gitlab.com/meltano/meltano/issues/1008) Fix error on "Create Pipeline Schedule" modal when no plugins have been installed
- [#1015](https://gitlab.com/meltano/meltano/issues/1008) Support SQLite database name with and without '.db' extension
- [#1007](https://gitlab.com/meltano/meltano/issues/1007) Fix pipeline with failed job not being regarded as having completed
- [#998](https://gitlab.com/meltano/meltano/issues/998) Update Analyze UI with conditional loading indicator to prevent query generation prior to connection dialects being loaded (this solution is still useful for when inference supercedes our current manual dialect selection solution)
- [#1009](https://gitlab.com/meltano/meltano/issues/1009) Fix default ConnectorSettings validation to account for `false` (unchecked) checkbox values

### Breaks

## 0.42.0 - (2019-09-16)

---

### New

- [#976](https://gitlab.com/meltano/meltano/issues/976) Route changes will update page title in the web app

### Changes

- [Marketing #48](https://gitlab.com/meltano/meltano-marketing/issues/48) Update newsletter subscription links to redirect to our new newsletter [hosted by Substack](https://meltano.substack.com)

### Fixes

- [#965](https://gitlab.com/meltano/meltano/issues/965) Fix a regression that prevented the Meltano UI to reach the Meltano API when using an external hostname.
- [#986](https://gitlab.com/meltano/meltano/issues/986) Fix an issue where the Orchestration page would not show Airflow even when it was installed.
- [#969](https://gitlab.com/meltano/meltano/issues/969) Fix an issue where the Meltano Analyze connection would not respect the `port` configuration.
- [#964](https://gitlab.com/meltano/meltano/issues/964) Fix copy button overlap issue with top navigation
- [#970](https://gitlab.com/meltano/meltano/issues/970) Fix Meltano's m5o parser and compiler to properly namespace and isolate the definitions of different custom and packaged Topics.

## 0.41.0 - (2019-09-09)

---

### New

- [#980](https://gitlab.com/meltano/meltano/issues/980) Add Cypress for e2e testing pipeline
- [#579](https://gitlab.com/meltano/meltano/issues/579) Add `meltano schedule list` to show a project's schedules
- [#942](https://gitlab.com/meltano/meltano/issues/942) Add progress bars on various routes to improve UX feedback
- [#779](https://gitlab.com/meltano/meltano/issues/779) Add various UI polish details regarding iconography use, preloading feedback, breadcrumbs, container styling, navigation, and sub-navigation

### Changes

- [#906](https://gitlab.com/meltano/meltano/issues/906) `meltano ui` will now run in `production` per default

- [#942](https://gitlab.com/meltano/meltano/issues/942) Update Analyze Connections UI to match configuration-as-modal pattern for UX consistency regarding configuration
- [#779](https://gitlab.com/meltano/meltano/issues/779) Update all "This feature is queued..." temporary UI buttons to link to the Meltano repo issues page with a contextual search term

## 0.40.0 - (2019-09-04)

---

### New

- [#927](https://gitlab.com/meltano/meltano/issues/927) Document how to manually set up a Meltano Droplet on DigitalOcean

- [#916](https://gitlab.com/meltano/meltano/issues/916) Add Transform step as first-class and adjacent step to Extract and Load
- [#916](https://gitlab.com/meltano/meltano/issues/916) Improve Create Pipeline Schedule default selection UX by leveraging "ELT recents" concept
- [#936](https://gitlab.com/meltano/meltano/issues/936) Add "Refresh Airflow" button in Orchestrate to bypass route change or full-page refresh when iframe doesn't initially inflate as expected (this will likely be automated once the root cause is determined)
- [#899](https://gitlab.com/meltano/meltano/issues/899) Add deep linking improvements to reports and dashboards to better facilitate sharing
- [#899](https://gitlab.com/meltano/meltano/issues/899) Add "Edit" and "Explore" buttons to each report instance displayed in a dashboard to enable editing said report and exploring a fresh and unselected analysis of the same model and design
- [!546](https://gitlab.com/meltano/meltano/merge_requests/546) Add new Advanced Tutorial on how to Load CSV files to Postgres

### Changes

- [#909](https://gitlab.com/meltano/meltano/issues/909) Default names will be generated for Reports and Dashboards
- [#892](https://gitlab.com/meltano/meltano/issues/892) Improve experience for parsing Snowflake URL for ID by showing processing step
- [#935](https://gitlab.com/meltano/meltano/issues/935) Update Entity Selection to be nested in the Extract step so each ELT step is consecutive
- [#886](https://gitlab.com/meltano/meltano/issues/886) Add validation for grouping settings as the next iteration of improved form validation for generated connector settings

### Fixes

- [#931](https://gitlab.com/meltano/meltano/issues/931) Fix Analyze Connections identifier mismatch resulting from recent linting refactor
- [#919](https://gitlab.com/meltano/meltano/issues/919) Fix Airflow iframe automatic UI refresh
- [#937](https://gitlab.com/meltano/meltano/issues/937) Fix Chart.vue prop type error

## 0.39.0 - (2019-08-26)

---

### New

- [#838](https://gitlab.com/meltano/meltano/issues/838) Add indicator for speed run plugins
- [#870](https://gitlab.com/meltano/meltano/issues/870) Add global footer component in docs
- [#871](https://gitlab.com/meltano/meltano/issues/871) Add contributing link in footer of docs
- [#908](https://gitlab.com/meltano/meltano/issues/908) Add auto installation for Airflow Orchestrator for improved UX
- [#912](https://gitlab.com/meltano/meltano/issues/912) Auto run the ELT of a saved Pipeline Schedule by default
- [#907](https://gitlab.com/meltano/meltano/issues/907) Add auto select of "All" for Entities Selection step and removed the performance warning (a future iteration will address the "Recommended" implementation and the display of a resulting performance warning when "All" is selected and "Recommended" ignored)
- [#799](https://gitlab.com/meltano/meltano/issues/799) Standardized code conventions on the frontend and updated related documentation (issues related to further linting enforcement will soon follow)

### Changes

- [#838](https://gitlab.com/meltano/meltano/issues/838) Speed run plugins prioritized to top of the list
- [#896](https://gitlab.com/meltano/meltano/issues/896) Add documentation for how to do patch releases
- [#910](https://gitlab.com/meltano/meltano/issues/910) Update linting rules to enforce better standards for the frontend code base
- [#885](https://gitlab.com/meltano/meltano/issues/885) Add docs for all extractors and loaders
- [#885](https://gitlab.com/meltano/meltano/issues/885) All plugin modal cards show docs text if they have docs
- [#733](https://gitlab.com/meltano/meltano/issues/733) Improve error feedback to be more specific when plugin installation errors occur

### Fixes

- [#923](https://gitlab.com/meltano/meltano/issues/923) Fix contributing release docs merge conflict issue

## 0.38.0 - (2019-08-21)

---

### New

- [#746](https://gitlab.com/meltano/meltano/issues/746) Add CTA to specific dashboard in "Add to Dashboard" sub-UI
- [#746](https://gitlab.com/meltano/meltano/issues/746) Add toast feedback on success, update, or error for schedules, reports, and dashboards
- [#814](https://gitlab.com/meltano/meltano/issues/814) Install Airflow via the Orchestration UI (we may do this in the background automatically in the future)

### Changes

- [#901](https://gitlab.com/meltano/meltano/issues/901) Update entities plugins to be alphabetically sorted for consistency with extractors ordering

### Fixes

- [#746](https://gitlab.com/meltano/meltano/issues/746) Prevent duplicate schedule, report, and dashboard creation if there is an existing item
- [#976](https://gitlab.com/meltano/meltano/issues/900) Fix fallback v976e Route changes will update page title in the web appfor Iso8601 dates/times
- [#903](https://gitlab.com/meltano/meltano/issues/903) Fix columns display issue for the base table in Analyze

### Breaks

## 0.37.2 - (2019-08-19)

---

### Fixes

- [#894](https://gitlab.com/meltano/meltano/issues/894) Fix issue with static asset paths

## 0.37.1 - (2019-08-19)

---

### Fixes

- [#894](https://gitlab.com/meltano/meltano/issues/894) Fix build issues with new Vue CLI 3 build process

## 0.37.0 - (2019-08-19)

---

### New

- [#763](https://gitlab.com/meltano/meltano/issues/763) Add inference to auto install related plugins after a user installs a specific extractor
- [#867](https://gitlab.com/meltano/meltano/issues/867) Add fallback values (if they aren't set in the `discovery.yml`) for `start date`, `start time`, and `end date` for all connectors so the user has potentially one less interaction to make per connector configuration

### Changes

- [#342](https://gitlab.com/meltano/meltano/issues/342) Swap UI app directory "webapp" and upgrade to Vue CLI 3
- [#882](https://gitlab.com/meltano/meltano/issues/882) Update navigation and subnavigation labels to verbs vs. nouns to inspire action and productivity when using the UI
- [#700](https://gitlab.com/meltano/meltano/issues/700) Update documentation to remove "\$" and trim spaces to make CLI command copy/paste easier
- [#878](https://gitlab.com/meltano/meltano/issues/878) Write a [tutorial to help users get started with PostgreSQL](http://www.meltano.com/docs/loaders.html#postgresql-database)
- [#883](https://gitlab.com/meltano/meltano/issues/883) Break Extractors and Loaders sections out in the docs
- [#889](https://gitlab.com/meltano/meltano/issues/889) Allow for githooks to lint on commit
- [#835](https://gitlab.com/meltano/meltano/issues/835) Pipeline name in Schedule creation will have an automatic default

### Fixes

- [#872](https://gitlab.com/meltano/meltano/issues/872) Updated `tap-marketo` and `tap-stripe` to leverage password input type while also improving the input type password fallback
- [#882](https://gitlab.com/meltano/meltano/issues/882) Fix recent minor regression regarding `Dashboard` routing
- [#858](https://gitlab.com/meltano/meltano/issues/858) Fix `job_state` bug so that ELT run status polling can properly resume as expected
- [#890](https://gitlab.com/meltano/meltano/issues/890) Fix implementation of default configuration setting to use less code

## 0.36.0 - (2019-08-12)

---

### New

- [#793](https://gitlab.com/meltano/meltano/issues/793) Add introduction module to Connector Settings to allow for helper text as far as signup and documentation links
- [#796](https://gitlab.com/meltano/meltano/issues/796) Add dropdown option to Connector Settings to allow for more defined UI interactions
- [#802](https://gitlab.com/meltano/meltano/issues/802) Add support for Query Filters over columns that are not selected
- [#855](https://gitlab.com/meltano/meltano/issues/855) Add empty state to Dashboards and cleaned up styling for consistency with Analyze's layout
- [#856](https://gitlab.com/meltano/meltano/issues/856) Add contextual information to the Analyze Connection UI to aid user understanding
- [#800](https://gitlab.com/meltano/meltano/issues/800) Add save success feedback for connectors, entities, and connections
- [#817](https://gitlab.com/meltano/meltano/issues/817) Add [Meltano explainer video](https://www.youtube.com/watch?v=2Glsf89WQ5w) to the front page of Meltano.com

### Changes

- [#794](https://gitlab.com/meltano/meltano/issues/794) Update Snowflake fields to have descriptions and utilize tooltip UI
- [#853](https://gitlab.com/meltano/meltano/issues/853) Improve UX for multi-attribute ordering (wider sub-UI for easier reading, clear drop target, and clearer drag animation for reenforcing sorting interaction)
- [#735](https://gitlab.com/meltano/meltano/issues/735) Update Entities UI to only display entity selection "Configure" CTAs for installed (vs. previously all) extractors
- [#548](https://gitlab.com/meltano/meltano/issues/548) Update Meltano mission, vision and path to v1 on [roadmap page](https://meltano.com/docs/roadmap.html) of Meltano.com
- [#824](https://gitlab.com/meltano/meltano/issues/824) Update `meltano select` to use the unique `tap_stream_id` instead of the `stream` property for filtering streams. This adds support for taps with multiple streams with the same name, like, for example, the ones produced by `tap-postgres` when tables with the same name are defined in different schemas.
- [#842](https://gitlab.com/meltano/meltano/issues/842) Collapse Deployment section in the docs to be under [Installation](https://meltano.com/docs/installation.html)

### Fixes

- [#855](https://gitlab.com/meltano/meltano/issues/855) Fix bug that duplicated a dashboard's `reportIds` that also prevented immediate UI feedback when reports were toggled (added or removed) from a dashboard via Analyze's "Add to Dashboard" dropdown
- [#851](https://gitlab.com/meltano/meltano/issues/851) Fix report saving and loading to work with filters and sortBy ordering
- [#852](https://gitlab.com/meltano/meltano/issues/852) Update Scheduling UI to have "Run" button at all times vs conditionally to empower users to run one-off ELT pipelines even if Airflow is installed
- [#852](https://gitlab.com/meltano/meltano/issues/852) Update Scheduling UI "Interval" column with CTA to install Airflow while communicating why via tooltip
- [#852](https://gitlab.com/meltano/meltano/issues/852) Fix initial Orchestration page hydration to properly reflect Airflow installation status
- [#831](https://gitlab.com/meltano/meltano/issues/831) Update `meltano elt` to exit with 1 and report dbt's exit code on an error message when dbt exits with a non-zero code.
- [#857](https://gitlab.com/meltano/meltano/issues/857) Update PluginDiscoveryService to use the cached `discovery.yml` when Meltano can not connect to `meltano.com` while trying to fetch a fresh version of the discovery file.
- [#850](https://gitlab.com/meltano/meltano/issues/850) Fix entities response so entities display as expected (as assumed this simple fix was due to our recent interceptor upgrade)
- [#800](https://gitlab.com/meltano/meltano/issues/800) Fix connector and connection settings to display saved settings by default while falling back and setting defaults if applicable

## 0.35.0 - (2019-08-05)

---

### New

- [!781](https://gitlab.com/meltano/meltano/merge_requests/781) Add new Advanced Tutorial on how to use tap-postgres with Meltano
- [#784](https://gitlab.com/meltano/meltano/issues/784) Add multiple attribute ordering with drag and drop ordering in the UI

### Changes

- [#784](https://gitlab.com/meltano/meltano/issues/784) As part of multiple attribute sorting and keeping the attributes and results sub-UIs in sync, we know autorun queries based on user interaction after the initial explicit "Run" button interaction

## 0.34.2 - (2019-08-01)

---

### Fixes

- [#821](https://gitlab.com/meltano/meltano/issues/821) Fix `meltano config` not properly loading settings defined in the `meltano.yml`
- [#841](https://gitlab.com/meltano/meltano/issues/841) Fix a problem when model names were mangled by the API

## 0.34.1 - (2019-07-30)

---

### Fixes

- [#834](https://gitlab.com/meltano/meltano/issues/834) Fixed a problem with the Meltano UI not having the proper API URL set

## 0.34.0 - (2019-07-29)

---

### New

- [#757](https://gitlab.com/meltano/meltano/issues/757) Update 'meltano permissions' to add support for GRANT ALL and FUTURE GRANTS on tables in schemas
- [#760](https://gitlab.com/meltano/meltano/issues/760) Update 'meltano permissions' to add support for granting permissions on VIEWs
- [#812](https://gitlab.com/meltano/meltano/issues/812) `meltano ui` will now stop stale Airflow workers when starting
- [#762](https://gitlab.com/meltano/meltano/issues/762) Added run ELT via the UI (manages multiple and simultaneous runs)
- [#232](https://gitlab.com/meltano/meltano/issues/232) Meltano now bundles Alembic migrations to support graceful database upgrades

### Changes

- [#828](https://gitlab.com/meltano/meltano/issues/828) Docker installation instructions have been dogfooded, clarified, and moved to Installation section
- [#944](https://gitlab.com/meltano/meltano/issues/944) Update the Transform step's default to "Skip"

### Fixes

- [#807](https://gitlab.com/meltano/meltano/issues/807) Fix filter input validation when editing saved filters
- [#822](https://gitlab.com/meltano/meltano/issues/822) Fix pipeline schedule naming via slugify to align with Airflow DAG naming requirements
- [#820](https://gitlab.com/meltano/meltano/issues/820) Fix `meltano select` not properly connecting to the system database
- [#787](https://gitlab.com/meltano/meltano/issues/787) Fix results sorting to support join tables
- [#832](https://gitlab.com/meltano/meltano/issues/832) Fix schedule creation endpoint to return properly typed response (this became an issue as a result of our recent case conversion interceptor)
- [#819](https://gitlab.com/meltano/meltano/issues/819) Running the Meltano UI using gunicorn will properly update the system database

## 0.33.0 - (2019-07-22)

---

### New

- [#788](https://gitlab.com/meltano/meltano/issues/788) Reydrate filters in Analyze UI after loading a saved report containing filters

### Changes

- [#804](https://gitlab.com/meltano/meltano/issues/804) Connection set in the Design view are now persistent by Design

### Fixes

- [#788](https://gitlab.com/meltano/meltano/issues/788) Properly reset the default state of the Analyze UI so stale results aren't displayed during a new analysis
- [!806](https://gitlab.com/meltano/meltano/merge_requests/806) Fix filters editing to prevent input for `is_null` and `is_not_null` while also ensuring edits to existing filter expressions types adhere to the same preventitive input.
- [#582](https://gitlab.com/meltano/meltano/issues/582) Remove the `export` statements in the default `.env` initialized by `meltano init`.
- [#816](https://gitlab.com/meltano/meltano/issues/816) Fix `meltano install` failing when connections where specified in the `meltano.yml`
- [#786](https://gitlab.com/meltano/meltano/issues/786) Fixed an issue with the SQL engine would mixup table names with join/design names
- [#808](https://gitlab.com/meltano/meltano/issues/808) Fix filter aggregate value with enforced number via `getQueryPayloadFromDesign()` as `input type="number"` only informs input keyboards on mobile, and does not enforce the Number type as expected

## 0.32.2 - (2019-07-16)

---

### New

- [#759](https://gitlab.com/meltano/meltano/issues/759) Added filtering functionality to the Analyze UI while additionally cleaning it up from a UI/UX lens

## 0.32.1 - (2019-07-15)

---

### Fixes

- [#792](https://gitlab.com/meltano/meltano/issues/792) Fix an error when trying to schedule an extractor that didn't expose a `start_date`.

## 0.32.0 - (2019-07-15)

---

### New

- [!718](https://gitlab.com/meltano/meltano/merge_requests/718) Add support for filters (WHERE and HAVING clauses) to MeltanoQuery and Meltano's SQL generation engine
- [#748](https://gitlab.com/meltano/meltano/issues/748) Added the `Connections` plugin to move the Analyze connection settings to the system database
- [#748](https://gitlab.com/meltano/meltano/issues/748) Added the `meltano config` command to manipulate a plugin's configuration

### Fixes

[!726](https://gitlab.com/meltano/meltano/merge_requests/726) Fixed InputDateIso8601's default value to align with HTML's expected empty string default

## 0.31.0 - (2019-07-08)

---

### New

- [#766](https://gitlab.com/meltano/meltano/issues/766) Add Codeowners file so that the "approvers" section on MRs is more useful for contributors
- [#750](https://gitlab.com/meltano/meltano/issues/750) Various UX updates (mostly tooltips) to make the configuration UI for scheduling orchestration easier to understand
- [#739](https://gitlab.com/meltano/meltano/issues/739) Updated `discovery.yml` for better consistency of UI order within each connector's settings (authentication -> contextual -> start/end dates). Improved various settings' `kind`, `label`, and `description`. Added a `documentation` prop to provide a documentation link for involved settings (temp until we have better first class support for more complex setting types)

### Fixes

- [#737](https://gitlab.com/meltano/meltano/issues/737) Fixed UI flash for connector settings when installation is complete but `configSettings` has yet to be set
- [#751](https://gitlab.com/meltano/meltano/issues/751) Fixed the Orchestrations view by properly checking if Airflow is installed so the correct directions display to the user

## 0.30.0 - (2019-07-01)

---

### New

- [#736](https://gitlab.com/meltano/meltano/issues/736) Add "Cancel", "Next", and a message to the entities UI when an extractor doesn't support discovery and thus entity selection
- [#730](https://gitlab.com/meltano/meltano/issues/730) Updated Analyze Models page UI with improved content organization so it is easier to use
- [#710](https://gitlab.com/meltano/meltano/issues/710) Updated connector (extractor and loader) settings with specific control type (text, password, email, boolean, and date) per setting, added form validation, and added an inference by default for password and token fields as a protective measure
- [#719](https://gitlab.com/meltano/meltano/issues/719) Added InputDateIso8601.vue component to standardize date inputs in the UI while ensuring the model data remains in Iso8601 format on the frontend.
- [#643](https://gitlab.com/meltano/meltano/issues/643) Updated `minimallyValidated` computeds so that new users are intentionally funneled through the pipelines ELT setup UI (previously they could skip past required steps)
- [#752](https://gitlab.com/meltano/meltano/issues/752) Fix the schedule having no start_date when the extractor didn't expose a `start_date` setting

### Fixes

- [!703](https://gitlab.com/meltano/meltano/merge_requests/703) Fix `ScheduleService` instantiation due to signature refactor

## 0.29.0 - (2019-06-24)

---

### New

- [#724](https://gitlab.com/meltano/meltano/issues/724) Add the `model-gitlab-ultimate` plugin to Meltano. It includes .m5o files for analyzing data available for Gitlab Ultimate or Gitlab.com Gold accounts (e.g. Epics, Epic Issues, etc) fetched using the Gitlab API. Repository used: https://gitlab.com/meltano/model-gitlab-ultimate
- [#723](https://gitlab.com/meltano/meltano/issues/723) Add proper signage and dedicated sub-navigation area in views/pages. Standardized the view -> sub-view markup relationships for consistent layout. Directory refactoring for improved organization.
- [#612](https://gitlab.com/meltano/meltano/issues/612) Move the plugins' configuration to the database, enabling configuration from the UI

### Changes

- [#636](https://gitlab.com/meltano/meltano/issues/636) Refactored connector logo related logic into a ConnectorLogo component for code cleanliness, reusability, and standardization
- [#728](https://gitlab.com/meltano/meltano/issues/728) Change error notification button link to open the bugs issue template

### Fixes

- [#718](https://gitlab.com/meltano/meltano/issues/718) Fix dynamically disabled transforms always running. Transforms can now be dynamically disabled inside a dbt package and Meltano will respect that. It will also respect you and your time.
- [#684](https://gitlab.com/meltano/meltano/issues/684) Enables WAL on SQLite to handle concurrent processes gracefully
- [#732](https://gitlab.com/meltano/meltano/issues/732) Fix plugin installation progress bar that wasn't updating upon installation completion

## 0.28.0 - (2019-06-17)

---

### New

- [!683](https://gitlab.com/meltano/meltano/issues/683) Add `--start-date` to `meltano schedule` to give the control over the catch up logic to the users
- [#651](https://gitlab.com/meltano/meltano/issues/651) Added model installation in the Analyze UI to bypass an otherwise "back to the CLI step"
- [#676](https://gitlab.com/meltano/meltano/issues/676) Add pipeline schedule UI for viewing and saving pipeline schedules for downstream use by Airflow/Orchestration

### Changes

- [#708](https://gitlab.com/meltano/meltano/issues/708) Enable `tap-gitlab` to run using Gitlab Ultimate and Gitlab.com Gold accounts and extract Epics and Epic Issues.
- [#711](https://gitlab.com/meltano/meltano/issues/711) Add new call to action for submitting an issue on docs site
- [#717](https://gitlab.com/meltano/meltano/issues/717) Enable `dbt-tap-gitlab` to run using Gitlab Ultimate and Gitlab.com Gold accounts and generate transformed tables that depend on Epics and Epic Issues.

### Fixes

- [#716](https://gitlab.com/meltano/meltano/issues/716) Fix entities UI so only installed extractors can edit selections
- [#715](https://gitlab.com/meltano/meltano/issues/715) Remove reimport of Bulma in `/orchestration` route to fix borked styling

## 0.27.0 - (2019-06-10)

---

### New

- [!640](https://gitlab.com/meltano/meltano/merge_requests/640) Google Analytics logo addition for recent tap-google-analytics Extractor addition
- [#671](https://gitlab.com/meltano/meltano/issues/671) Add the `tap-google-analytics` transform to Meltano. It is using the dbt package defined in https://gitlab.com/meltano/dbt-tap-google-analytics
- [#672](https://gitlab.com/meltano/meltano/issues/672) Add the `model-google-analytics` plugin to Meltano. It includes .m5o files for analyzing data fetched from the Google Analytics Reporting API. Repository used: https://gitlab.com/meltano/model-google-analytics
- [#687](https://gitlab.com/meltano/meltano/issues/687) Implemented a killswitch to prevent undefined behaviors when a Meltano project is not compatible with the installed `meltano` version

### Fixes

- [#661](https://gitlab.com/meltano/meltano/issues/661) Fixed empty UI for extractors that lack configuration settings by providing feedback message with actionable next steps
- [#663](https://gitlab.com/meltano/meltano/issues/663) Fixed Airflow error when advancing to Orchestration step after installing and saving a Loader configuration
- [#254](https://gitlab.com/meltano/meltano/issues/254) Fixed `meltano init` not working on terminal with cp1252 encoding
- [#254](https://gitlab.com/meltano/meltano/issues/254) Fixed `meltano add/install` crashing on Windows
- [#664](https://gitlab.com/meltano/meltano/issues/664) Minor CSS fix ensuring Airflow UI height is usable (side-effect of recent reparenting)
- [#679](https://gitlab.com/meltano/meltano/issues/679) Fix an issue with `meltano select` emitting duplicate properties when the property used the `anyOf` type
- [#650](https://gitlab.com/meltano/meltano/issues/650) Add `MELTANO_DISABLE_TRACKING` environment variable to disable all tracking
- [#670](https://gitlab.com/meltano/meltano/issues/670) Update tests to not send tracking events

## 0.26.0 - (2019-06-03)

---

### New

- [#603](https://gitlab.com/meltano/meltano/issues/603) `meltano select` now supports raw JSON Schema as a valid Catalog
- [#537](https://gitlab.com/meltano/meltano/issues/537) Add Extractor for Google Analytics (`tap-google-analytics`) to Meltano. It uses the tap defined in https://gitlab.com/meltano/tap-google-analytics/

### Changes

- [#621](https://gitlab.com/meltano/meltano/issues/621) Added new tutorial for tap-gitlab
- [#657](https://gitlab.com/meltano/meltano/issues/657) Update Analyze page to have single purpose views

### Fixes

- [#645](https://gitlab.com/meltano/meltano/issues/645) Fixed confusion around Loader Settings and Analytics DB Connector Settings
- [#580](https://gitlab.com/meltano/meltano/issues/580) Fixed `project_compiler` so the Analyze page can properly display custom topics
- [#658](https://gitlab.com/meltano/meltano/issues/658) Fixed the Analyze page when no models are present
- [#603](https://gitlab.com/meltano/meltano/issues/603) Fix an issue where `meltano select` would incorrectly report properties as excluded
- [#603](https://gitlab.com/meltano/meltano/issues/603) Fix an issue where `meltano select` incorrectly flatten nested properties
- [#553](https://gitlab.com/meltano/meltano/issues/553) Fix an issue where running `meltano select --list` for the first time would incorrectly report properties

### Break

## 0.25.0 - (2019-05-28)

---

### New

- [#586](https://gitlab.com/meltano/meltano/issues/586) `meltano ui` now automatically start Airflow if installed; Airflow UI available at `Orchestration`.
- [#592](https://gitlab.com/meltano/meltano/issues/592) Added baseline UX feedback via toast for uncaught API response errors with a link to "Submit Bug"
- [#642](https://gitlab.com/meltano/meltano/issues/642) Improved UX during extractor plugin installation so settings can be configured _during_ installation as opposed to waiting for the (typically lengthy) install to complete
- [!647](https://gitlab.com/meltano/meltano/merge_requests/647) Added preloader for occasional lengthy extractor loading and added feedback for lengthy entities loading
- [#645](https://gitlab.com/meltano/meltano/issues/645) Added an Analyze landing page to facilitate future sub-UIs including the Analyze database settings; Added proper Loader Settings UI.

### Fixes

- [#645](https://gitlab.com/meltano/meltano/issues/645) Fixed confusion around Loader Settings and Analyze database settings

## 0.24.0 - (2019-05-06)

---

### New

- [#622](https://gitlab.com/meltano/meltano/issues/622) Added ELT flow UI Routes & Deep Linking to advance user through next steps after each step's save condition vs. requiring them to manually click the next step to advance
- [#598](https://gitlab.com/meltano/meltano/issues/598) Updated color and greyscale use in the context of navigation and interactive elements to better communicate UI hierarchy
- [#607](https://gitlab.com/meltano/meltano/issues/607) Add "All/Default/Custom" button bar UI for improved entities selection UX
- [#32](https://gitlab.com/meltano/meltano-marketing/issues/32) Integrate Algolia Search for docs
- [#590](https://gitlab.com/meltano/meltano/issues/590) Add documentation for deploying Meltano in ECS
- [#628](https://gitlab.com/meltano/meltano/issues/628) Add documentation for tap-mongodb
- [!605](https://gitlab.com/meltano/meltano/merge_requests/605) Added tooltips for areas of UI that are WIP for better communication of a feature's status

### Changes

- [375](https://gitlab.com/meltano/meltano/issues/375) Meltano can now run on any host/port

### Fixes

- [#595](https://gitlab.com/meltano/meltano/issues/595) Fix `meltano invoke` not working properly with `dbt`
- [#606](https://gitlab.com/meltano/meltano/issues/606) Fix `SingerRunner.bookmark_state()` to properly handle and store the state output from Targets as defined in the Singer.io Spec.

## 0.23.0 - (2019-04-29)

---

### New

- [#32](https://gitlab.com/meltano/meltano-marketing/issues/32) Integrate Algolia Search for docs

### Changes

- [#522](https://gitlab.com/meltano/meltano/issues/522) Update Carbon tutorial with new instructions and screenshots

## 0.22.0 - (2019-04-24)

---

### New

- [#477](https://gitlab.com/meltano/meltano/issues/477) Add ability for users to sign up for email newsletters
- [!580](https://gitlab.com/meltano/meltano/merge_requests/580) Add sorting to plugins for improved UX, both UI via extractors/loaders/etc. and `meltano discover all` benefit from sorted results
- [!528](https://gitlab.com/meltano/meltano/issues/528) Add documentation for RBAC alpha feature and environment variables

### Changes

- [#588](https://gitlab.com/meltano/meltano/issues/588) Updated core navigation and depth hierarchy styling to facilitate main user flow and improved information architecture
- [#591](https://gitlab.com/meltano/meltano/issues/591) Revert #484: remove `meltano ui` being run outside a Meltano project.
- [#584](https://gitlab.com/meltano/meltano/issues/584) Initial v1 for enabling user to setup ELT linearly through the UI via a guided sequence of steps

### Fixes

- [#600](https://gitlab.com/meltano/meltano/issues/600) Fix a bug with meltano select when the extractor would output an invalid schema
- [#597](https://gitlab.com/meltano/meltano/issues/597) Automatically open the browser when `meltano ui` is run

## 0.21.0 - (2019-04-23)

---

### New

- [#477](https://gitlab.com/meltano/meltano/issues/477) Add ability for users to sign up for email newsletters

### Changes

- [#591](https://gitlab.com/meltano/meltano/issues/591) Revert #484: remove `meltano ui` being run outside a Meltano project.

## 0.20.0 - (2019-04-15)

---

### New

- Add documentation on custom transformations and models. Link to Tutorial: https://www.meltano.com/tutorials/create-custom-transforms-and-models.html

## 0.19.1 - (2019-04-10)

---

### New

- [#539](https://gitlab.com/meltano/meltano/issues/539) Add Tutorial for "Using Jupyter Notebooks" with Meltano
- [#534](https://gitlab.com/meltano/meltano/issues/534) Add UI entity selection for a given extractor
- [#520](https://gitlab.com/meltano/meltano/issues/520) Add v1 UI for extractor connector settings
- [#486](https://gitlab.com/meltano/meltano/issues/486) Add the `model-gitlab` plugin to Meltano. It includes .m5o files for analyzing data fetched using the Gitlab API. Repository used: https://gitlab.com/meltano/model-gitlab
- [#500](https://gitlab.com/meltano/meltano/issues/500) Add the `model-stripe` plugin to Meltano. It includes .m5o files for analyzing data fetched using the Stripe API. Repository used: https://gitlab.com/meltano/model-stripe
- [#440](https://gitlab.com/meltano/meltano/issues/440) Add the `model-zuora` plugin to Meltano. It includes .m5o files for analyzing data fetched using the Zuora API. Repository used: https://gitlab.com/meltano/model-zuora
- [#541](https://gitlab.com/meltano/meltano/issues/541) Add a 404 page for missing routes on the web app

### Fixes

- [#576](https://gitlab.com/meltano/meltano/issues/576) Fix switching between designs now works
- [#555](https://gitlab.com/meltano/meltano/issues/555) Fix `meltano discover` improperly displaying plugins
- [#530](https://gitlab.com/meltano/meltano/issues/530) Fix query generation for star schemas
- [#575](https://gitlab.com/meltano/meltano/issues/575) Move Airflow configuration to .meltano/run/airflow
- [#571](https://gitlab.com/meltano/meltano/issues/571) Fix various routing and API endpoint issues related to recent `projects` addition

## 0.19.0 - (2019-04-08)

---

### New

- [#513](https://gitlab.com/meltano/meltano/issues/513) Added initial e2e tests for the UI
- [#431](https://gitlab.com/meltano/meltano/issues/431) Add the `tap-zendesk` transform to Meltano. It is using the dbt package defined in https://gitlab.com/meltano/dbt-tap-zendesk
- [484](https://gitlab.com/meltano/meltano/issues/484) Updated `meltano ui` to automatically launch the UI, and projects from the UI (previously only an option in the CLI)
- [#327](https://gitlab.com/meltano/meltano/issues/327) Add `meltano add --custom` switch to enable integration of custom plugins
- [#540](https://gitlab.com/meltano/meltano/issues/540) Add CHANGELOG link in intro section of the docs
- [#431](https://gitlab.com/meltano/meltano/issues/431) Add the `model-zendesk` plugin to Meltano. It includes .m5o files for analyzing data fetched using the Zendesk API. Repository used: https://gitlab.com/meltano/model-zendesk
- [!544](https://gitlab.com/meltano/meltano/merge_requests/544) Add support for extracting data from CSV files by adding [tap-csv](https://gitlab.com/meltano/tap-csv) to Meltano
- [#514](https://gitlab.com/meltano/meltano/issues/514) Add 'airflow' orchestrators plugin to enable scheduling
- Add the `tap-zuora` transform to Meltano. It is using the dbt package defined in https://gitlab.com/meltano/dbt-tap-zuora

### Changes

- [#455](https://gitlab.com/meltano/meltano/issues/455) Add documentation about `target-snowflake`

### Fixes

- [#507](https://gitlab.com/meltano/meltano/issues/507) Ensure design name and table name don't need to match so multiple designs can leverage a single base table
- [#551](https://gitlab.com/meltano/meltano/issues/551) Fix HDA queries generated when an attribute is used both as a column and as an aggregate.
- [#559](https://gitlab.com/meltano/meltano/issues/559) Add support for running custom transforms for taps without default dbt transforms.

## 0.18.0 - (2019-04-02)

---

### New

- [#432](https://gitlab.com/meltano/meltano/issues/432) Add the `tap-zuora` transform to Meltano. It is using the dbt package defined in https://gitlab.com/meltano/dbt-tap-zuora

### Changes

- Remove Snowflake references from advanced tutorial.
- [#2 dbt-tap-zuora](https://gitlab.com/meltano/dbt-tap-zuora/issues/2) Remove custom SFDC related attributes from Zuora Account and Subscription Models
- Update [Contributing - Code Style](https://meltano.com/docs/contributing.html#code-style) documentation to including **pycache** troubleshooting

### Fixes

- [#529](https://gitlab.com/meltano/meltano/issues/529) Resolve "SFDC Tutorial - ELT Fails due to invalid schema.yml" by [#4 dbt-tap-salesforce](https://gitlab.com/meltano/dbt-tap-salesforce/issues/4) removing the schema.yml files from the dbt models for tap-salesforce.
- [#502](https://gitlab.com/meltano/meltano/issues/502) Fix the situation where an m5o has no joins, the design still will work.

## 0.17.0 - (2019-03-25)

---

### New

- [#485](https://gitlab.com/meltano/meltano/issues/485) Added various UI unit tests to the Analyze page
- [#370](https://gitlab.com/meltano/meltano/issues/370) Enabled authorization using role-based access control for Designs and Reports

### Changes

- [#283](https://gitlab.com/meltano/meltano/issues/283) Silence pip's output when there is not error
- [#468](https://gitlab.com/meltano/meltano/issues/468) Added reminder in docs regarding the need for `source venv/bin/activate` in various situations and added minor copy updates

### Fixes

- [#433](https://gitlab.com/meltano/meltano/issues/433) Add the `sandbox` configuration to `tap-zuora`.
- [#501](https://gitlab.com/meltano/meltano/issues/501) Fix `meltano ui` crashing when the OS ran out of file watcher.
- [#510](https://gitlab.com/meltano/meltano/issues/510) Fix an issue when finding the current Meltano project in a multi-threaded environment.
- [#494](https://gitlab.com/meltano/meltano/issues/494) Improved documentation around tutorials and Meltano requirements
- [#492](https://gitlab.com/meltano/meltano/issues/492) A few small contextual additions to help streamline the release process
- [#503](https://gitlab.com/meltano/meltano/issues/503) Fix a frontend sorting issue so the backend can properly generate an up-to-date query

## 0.16.0 - (2019-03-18)

---

### New

- Add support for extracting data from Gitlab through the updated tap-gitlab (https://gitlab.com/meltano/tap-gitlab)
- Add the `tap-gitlab` transform to Meltano. It is using the dbt package defined in https://gitlab.com/meltano/dbt-tap-gitlab
- Add "Copy to Clipboard" functionality to code block snippets in the documentation
- Add the `tap-stripe` transform to Meltano. It is using the dbt package defined in https://gitlab.com/meltano/dbt-tap-stripe
- Add new command `meltano add model [name_of_model]`
- Add models to the available plugins

### Changes

- Various documentation [installation and tutorial improvements](https://gitlab.com/meltano/meltano/issues/467#note_149858308)
- Added troubleshooting button to help users add context to a pre-filled bug issue

### Fixes

- Fix the API database being mislocated
- Replaced the stale Meltano UI example image in the Carbon Emissions tutorial
- 473: Fix the docker image (meltano/meltano) from failing to expose the API

## 0.15.1 - (2019-03-12)

---

### Fixes

- locks down dependencies for issues with sqlalchemy snowflake connector

## 0.15.0 - (2019-03-11)

---

### New

- Add Salesforce Tutorial to the docs
- Add documentation for the permissions command
- Add tracking for the `meltano ui` command

### Fixes

- Updated analytics to properly recognize SPA route changes as pageview changes

## 0.14.0 - (2019-03-04)

---

### New

- Update stages table style in docs
- Add custom transforms and models tutorial to the docs

### Changes

- Add api/v1 to every route
- Update DbtService to always include the my_meltano_project model when transform runs

### Fixes

- Resolved duplicate display issue of Dashboards and Reports on the Files page
- Removed legacy `carbon.dashboard.m5o` (regression from merge)
- Updated dashboards and reports to use UI-friendly name vs slugified name
- Fix minor clipped display issue of right panel on `/settings/database`
- Fix minor display spacing in left panel of Settings
- Fix dashboard page to properly display a previously active dashboard's updated reports
- Fix pre-selected selections for join aggregates when loading a report
- Fix charts to display multiple aggregates (v1)
- Fix 404 errors when refreshing the frontend
- Fix a regression where the Topics would not be shown in the Files page

## 0.13.0 - (2019-02-25)

---

### New

- Add the `tap-salesforce` transform to Meltano. It is using the dbt package defined in https://gitlab.com/meltano/dbt-tap-salesforce
- Add m5o model and tables for tap-salesforce
- Updated the deep-link icon (for Dashboards/Reports on the Files page)

### Changes

- Polished the RBAC view, making it clearer the feature is experimental.
- Rename "Models" to "Topics"
- Use the current connection's schema when generating queries at run time for Postgres Connections.
- Add support for multiple Aggregates over the same attribute when generating HDA queries.

## 0.12.0 - (2019-02-21)

---

### New

- UI cleanup across routes (Analyze focus) and baseline polish to mitigate "that looks off comments"
- Update installation and contributing docs
- Meltano implement role-based access control - [!368](https://gitlab.com/meltano/meltano/merge_requests/368)
- Add version CLI commands for checking current Meltano version
- Add deep linking to dashboards
- Add deep linking to reports

### Fixes

- Fixed a problem when environment variables where used as default values for the CLI - [!390](https://gitlab.com/meltano/meltano/merge_requests/390)
- Fixed dashboards initial load issue due to legacy (and empty) `carbon.dashboard.m5o` file
- New standardized approach for `.m5o` id generation (will need to remove any dashboard.m5o and report.m5o)

## 0.11.0 - (2019-02-19)

---

### New

- Update installation and contributing docs
- Add support for generating Hyper Dimensional Aggregates (HDA)
- Add internal Meltano classes for representing and managing Designs, Table, Column, Aggregate, Definitions, and Query definitions

### Changes

- Move core functionality out of `api/controllers` to `/core/m5o` (for m5o and m5oc management) and `/core/sql` (for anything related to sql generation)

### Fixes

- Fixed a problem when environment variables where used as default values for the CLI - [!390](https://gitlab.com/meltano/meltano/merge_requests/390)

## 0.10.0 - (2019-02-12)

---

### New

- Add gunicorn support for Meltano UI as a WSGI application - [!377](https://gitlab.com/meltano/meltano/merge_requests/377)
- Meltano will now generate the minimal joins when building SQL queries - [!382](https://gitlab.com/meltano/meltano/merge_requests/382)

### Changes

- Add analytics to authentication page
- Meltano will now use SQLite for the job log. See https://meltano.com/docs/architecture.html#job-logging for more details.
- Removed manual `source .env` step in favor of it running automatically

### Fixes

- Meltano will correctly source the `.env`
- fixed charts to render as previously they were blank
- Fixed Analyze button groupd CSS to align as a single row

### Breaks

- Meltano will now use SQLite for the job log. See https://meltano.com/docs/architecture.html#job-logging for more details.
- URL routing updates ('/model' to '/files', removed currently unused '/extract', '/load', '/transform' and '/project/new')

## 0.9.0 - (2019-02-05)

---

### New

- add ability to save reports
- add ability to update an active report during analysis
- add ability to load reports
- add dashboards page and related add/remove report functionality

### Changes

- Generate default `Meltano UI` connection for the `meltano.db` SQLite DB when a new project is created with `meltano init`
- updated main navigation to Files, Analysis, and Dashboards
- Update the `meltano permissions grant` command to fetch the existing permissions from the Snowflake server and only return sql commands for permissions not already assigned
- Add `--diff` option to the `meltano permissions grant` command to get a full diff with the permissions already assigned and new ones that must be assigned

### Fixes

- Entry model definition correctly defines `region_id`.
- Updated the Fundamentals documentation section regarding reports
- Fixed Files page for empty state of Dashboards and Reports
- Fixed Analyze page's left column to accurately preselect columns and aggregates after loading a report

## 0.8.0 - (2019-01-29)

---

### New

- Add tracking of anonymous `meltano cli` usage stats to Meltano's Google Analytics Account
- Add `project_config.yml` to all meltano projects to store concent for anonymous usage tracking and the project's UUID

### Changes

- Add `--no_usage_stats` option to `meltano init <project_name>` to allow users to opt-out from anonymous usage stats tracking
- Bundled Meltano models are now SQLite compatible.

## 0.7.0 - (2019-01-22)

---

### New

- Added basic authentication support for meltano ui.
- Meltano will now automatically source the .env
- Updated docs with `.m5o` authoring requirements and examples
- add support for timeframes in tables
- add basic analytics to understand usage
- add disabled UI for the lack of timeframes support in sqlite
- update Results vs. SQL UI focus based on a results response or query update respectively

### Changes

- Meltano will now discover components based on `https://meltano.com/discovery.yml`
- sample designs are now packaged with meltano

### Fixes

- Updated mobile menu to work as expected
- Updated tutorial docs with improved CLI commands and fixed the host setting to `localhost`

## 0.6.1 - (2019-01-15)

---

## 0.6.0 - (2019-01-15)

---

### New

- add new command `meltano add transform [name_of_dbt_transformation]`
- add transforms to the available plugins

### Changes

- Auto install missing plugins when `meltano elt` runs
- Terminology updates for simpler understanding

### Fixes

- Edit links on the bottom of doc pages are working now

### Breaks

- Updated docs tutorial bullet regarding inaccurate "Validate" button

## 0.5.0 - (2019-01-09)

---

### New

- ensure `meltano init <project-name>` runs on windows
- settings ui now provides sqlite-specific controls for sqlite dialect
- add `target-sqlite` to available loaders for meltano projects
- add new command `meltano add transformer [name_of_plugin]`
- add transformers (dbt) to the available plugins

### Changes

- extractors and loaders are arguments in the elt command instead of options
- `meltano www` is now `meltano ui`
- remove dbt installation from `meltano init`
- move everything dbt related under `transform/`
- update `meltano elt` to not run transforms by default
- update `meltano elt` to auto generate the job_id (job_id has been converted to an optional argument)

### Fixes

- left joins now work correctly in analyze.
- fixed broken sql toggles in analyze view
- fixed sql output based on sql toggles in analyze view

## 0.4.0 - (2019-01-03)

---

### New

- add Using Superset with Meltano documentation

## 0.3.3 - (2018-12-21)

---

## 0.3.2 - (2018-12-21)

---

## 0.3.1 - (2018-12-21)

---

### Changes

- add default models for 'tap-carbon-intensity'.
- Meltano Analyze is now part of the package.
- removes database dependency from Meltano Analyze and uses .ma files
- update the error message when using Meltano from outside a project - [!238](https://gitlab.com/meltano/meltano/merge_requests/238)

## 0.3.0 - (2018-12-18)

---

### New

- updated Settings view so each database connection can be independently disconnected
- add `meltano select` to manage what is extracted by a tap.

### Changes

- documentation site will utilize a new static site generation tool called VuePress

- meltano.com will be deployed from the meltano repo

### Fixes

- model dropdown now updates when updating database (no longer requires page refresh)
- prevent model duplication that previously occurred after subsequent "Update Database" clicks

## 0.2.2 - (2018-12-11)

---

### Changes

- documentation site will utilize a new static site generation tool called VuePress
- first iteration of joins (working on a small scale)

## 0.2.1 - (2018-12-06)

---

### Fixes

- resolve version conflict for `idna==2.7`
- fix the `discover` command in the docker images
- fix the `add` command in the docker images
- fix module not found for meltano.core.permissions.utils

## 0.2.0 - (2018-12-04)

---

### New

- add `meltano permissions grant` command for generating permission queries for Postgres and Snowflake - [!90](https://gitlab.com/meltano/meltano/merge_requests/90)
- add 'tap-stripe' to the discovery

### Changes

- demo with [carbon intensity](https://gitlab.com/meltano/tap-carbon-intensity), no API keys needed
- .ma file extension WIP as alternative to lkml

### Fixes

- fix order in Meltano Analyze

## 0.1.4 - (2018-11-27)

### Fixes

- add default values for the 'www' command - [!185](https://gitlab.com/meltano/meltano/merge_requests/185)
- add CHANGELOG.md
- fix a problem with autodiscovery on taps - [!180](https://gitlab.com/meltano/meltano/merge_requests/180)

### Changes

- move the 'api' extra package into the default package
- add 'tap-fastly' to the discovery

---

## 0.1.3

### Changes

- remove `setuptools>=40` dependency
- `meltano` CLI is now in the `meltano` package

## 0.1.2

### Fixes

- target output state is now saved asynchronously

## 0.1.1

### Changes

- initial release<|MERGE_RESOLUTION|>--- conflicted
+++ resolved
@@ -12,8 +12,6 @@
 
 ### Changes
 
-<<<<<<< HEAD
-=======
 ### Fixes
 
 ### Breaks
@@ -24,7 +22,6 @@
 
 ### Changes
 
->>>>>>> 560c36e3
 - [#2991](https://gitlab.com/meltano/meltano/-/issues/2991) Remove support for python 3.6. Bumps the base docker image to 3.8.
 
 ### Fixes
