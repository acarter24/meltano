module.exports = {
  title: 'Meltano',
  description: 'From data source to dashboard',
  head: [
    [
      'link',
      {
        rel: 'apple-touch-icon',
        sizes: '180x180',
        href: '/apple-touch-icon.png'
      }
    ],
    [
      'link',
      {
        rel: 'icon',
        type: 'image/png',
        sizes: '32x32',
        href: '/favicon-32x32.png'
      }
    ],
    [
      'link',
      {
        rel: 'icon',
        type: 'image/png',
        sizes: '16x16',
        href: '/favicon-16x16.png'
      }
    ],
    ['link', { rel: 'manifest', href: '/site.webmanifest' }],
    ['meta', { name: 'msapplication-TileColor', content: '#da532c' }],
    ['meta', { name: 'theme-color', content: '#ffffff' }],
  ],
  dest: 'public',
  themeConfig: {
    nav: [
      { text: 'Home', link: '/' },
      { text: 'Documentation', link: '/docs/' },
      { text: 'Blog', link: 'https://www.meltano.com/blog', disableIcon: true },
      { text: 'Subscribe', link: 'https://docs.google.com/forms/d/e/1FAIpQLSdyiKeMwO2qB4hJZnjBhVExBZwPATgz6_QTJjXKLiTNPmhW9w/viewform?usp=sf_link' },
      { text: 'Press', link: '/press/' }
    ],
    sidebar: {
      '/docs': [
        '/docs/',
        '/docs/installation',
        '/docs/tutorial',
        '/docs/concepts',
        '/docs/architecture',
        '/docs/plugins',
        '/docs/meltano-cli',
        '/docs/orchestration',
        '/docs/environment-variables',
        '/docs/security-and-privacy',
        '/docs/deployment',
<<<<<<< HEAD
=======
        '/docs/upgrading',
>>>>>>> 11917999
        '/docs/personas',
        '/docs/roadmap',
        '/docs/contributing'
      ]
    },
    logo: '/meltano-logo.svg',
    repo: 'https://gitlab.com/meltano/meltano',
    repoLabel: 'Repo',
    lastUpdated: 'Last Updated',
    docsDir: 'src',
    docsRepo: 'https://gitlab.com/meltano/meltano',
    editLinks: true,
    editLinkText: 'Help us improve this page!',
    algolia: {
      apiKey: '6da0449ca46dc108fd88ca828f613ea9',
      indexName: 'meltano'
    }
  },
  plugins: [
    [
      '@vuepress/google-analytics',
      {
        ga: 'UA-132758957-1'
      }
    ]
  ]
}<|MERGE_RESOLUTION|>--- conflicted
+++ resolved
@@ -54,10 +54,7 @@
         '/docs/environment-variables',
         '/docs/security-and-privacy',
         '/docs/deployment',
-<<<<<<< HEAD
-=======
         '/docs/upgrading',
->>>>>>> 11917999
         '/docs/personas',
         '/docs/roadmap',
         '/docs/contributing'
